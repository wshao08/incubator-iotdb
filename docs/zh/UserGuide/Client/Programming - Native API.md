--- conflicted
+++ resolved
@@ -137,28 +137,38 @@
   void insertTablets(Map<String, Tablet> tablet)
   ```
   
-<<<<<<< HEAD
 * 异步方式插入多个 Tablet
 
   ```
   void asyncInsertTablets(Map<String, Tablet> tablet)
   ```
   
-* 插入多个 Record
-=======
 * 插入多个 Record。服务器需要做类型推断，可能会有额外耗时
->>>>>>> a223fdfc
 
   ```
   void insertRecords(List<String> deviceIds, List<Long> times, 
                        List<List<String>> measurementsList, List<List<String>> valuesList)
   ```
+
+* 异步方式插入多个 Record。服务器需要做类型推断，可能会有额外耗时
+
+  ```
+  void asyncInsertRecords(List<String> deviceIds, List<Long> times, 
+                       List<List<String>> measurementsList, List<List<String>> valuesList)
+  ```
   
 * 插入一个 Record，一个 Record 是一个设备一个时间戳下多个测点的数据。提供数据类型后，服务器不需要做类型推断，可以提高性能
 
   ```
   void insertRecord(String deviceId, long time, List<String> measurements,
        List<TSDataType> types, List<Object> values)
+  ```
+  
+* 异步插入一个 Record，一个 Record 是一个设备一个时间戳下多个测点的数据。提供数据类型后，服务器不需要做类型推断，可以提高性能
+
+  ```
+  void asyncInsertRecord(String deviceId, long time, List<String> measurements, 
+        List<TSDataType> types, List<String> values)
   ```
 
 * 插入多个 Record。提供数据类型后，服务器不需要做类型推断，可以提高性能
@@ -168,14 +178,15 @@
         List<List<String>> measurementsList, List<List<TSDataType>> typesList,
         List<List<Object>> valuesList)
   ```
-
-
-* 异步方式插入多个 Record
+  
+* 异步插入多个 Record。提供数据类型后，服务器不需要做类型推断，可以提高性能
 
   ```
   void asyncInsertRecords(List<String> deviceIds, List<Long> times, 
-                         List<List<String>> measurementsList, List<List<String>> valuesList)
-  ```
+        List<List<String>> measurementsList, List<List<TSDataType>> typesList, 
+        List<List<String>> valuesList)
+  ```
+
 
 ## 测试客户端逻辑+网络传输代价的接口
 
