--- conflicted
+++ resolved
@@ -66,21 +66,11 @@
             .getConnection(Config.IOTDB_URL_PREFIX + "127.0.0.1:6667/", "root", "root");
          Statement statement = connection.createStatement()) {
       String sql = "select count(s0) from root.vehicle.d0 where time < 1000000";
-<<<<<<< HEAD
-      ResultSet resultSet = statement.executeQuery(sql);
-      try {
-=======
       try (ResultSet resultSet = statement.executeQuery(sql)) {
->>>>>>> b3ea173d
         while (resultSet.next()) {
           String ans = resultSet.getString(count("root.vehicle.d0.s0"));
           assertEquals("1000", ans);
         }
-<<<<<<< HEAD
-      } finally {
-        resultSet.close();
-=======
->>>>>>> b3ea173d
       }
     } catch (Exception e) {
       e.printStackTrace();
