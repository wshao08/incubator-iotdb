/*
 * Licensed to the Apache Software Foundation (ASF) under one
 * or more contributor license agreements.  See the NOTICE file
 * distributed with this work for additional information
 * regarding copyright ownership.  The ASF licenses this file
 * to you under the Apache License, Version 2.0 (the
 * "License"); you may not use this file except in compliance
 * with the License.  You may obtain a copy of the License at
 *
 *     http://www.apache.org/licenses/LICENSE-2.0
 *
 * Unless required by applicable law or agreed to in writing,
 * software distributed under the License is distributed on an
 * "AS IS" BASIS, WITHOUT WARRANTIES OR CONDITIONS OF ANY
 * KIND, either express or implied.  See the License for the
 * specific language governing permissions and limitations
 * under the License.
 */
package org.apache.iotdb.db.integration;

import static org.junit.Assert.assertEquals;
import static org.junit.Assert.assertTrue;
import static org.junit.Assert.fail;

import java.sql.Connection;
import java.sql.DriverManager;
import java.sql.ResultSet;
import java.sql.Statement;
import java.util.HashSet;
import java.util.Set;
import org.apache.iotdb.db.utils.EnvironmentUtils;
import org.apache.iotdb.jdbc.Config;
import org.junit.After;
import org.junit.Before;
import org.junit.Test;

public class IoTDBTagIT {

  @Before
  public void setUp() throws Exception {
    EnvironmentUtils.closeStatMonitor();
    EnvironmentUtils.envSetUp();
  }

  @After
  public void tearDown() throws Exception {
    EnvironmentUtils.cleanEnv();
  }


  @Test
  public void createOneTimeseriesTest() throws ClassNotFoundException {
    String[] ret = {"root.turbine.d1.s1,temperature,root.turbine,FLOAT,RLE,SNAPPY,v1,v2,v1,v2"};
    String sql = "create timeseries root.turbine.d1.s1(temperature) with datatype=FLOAT, encoding=RLE, compression=SNAPPY " +
            "tags(tag1=v1, tag2=v2) attributes(attr1=v1, attr2=v2)";
    Class.forName(Config.JDBC_DRIVER_NAME);
    try (Connection connection = DriverManager
            .getConnection(Config.IOTDB_URL_PREFIX + "127.0.0.1:6667/", "root", "root");
         Statement statement = connection.createStatement()) {
      statement.execute(sql);
      boolean hasResult = statement.execute("show timeseries");
      assertTrue(hasResult);
      ResultSet resultSet = statement.getResultSet();
      int count = 0;
      try {
        while (resultSet.next()) {
          String ans = resultSet.getString("timeseries")
                  + "," + resultSet.getString("alias")
                  + "," + resultSet.getString("storage group")
                  + "," + resultSet.getString("dataType")
                  + "," + resultSet.getString("encoding")
                  + "," + resultSet.getString("compression")
                  + "," + resultSet.getString("attr1")
                  + "," + resultSet.getString("attr2")
                  + "," + resultSet.getString("tag1")
                  + "," + resultSet.getString("tag2");
          assertEquals(ret[count], ans);
          count++;
        }
      } finally {
        resultSet.close();
      }
      assertEquals(ret.length, count);
    } catch (Exception e) {
      e.printStackTrace();
      fail();
    }
  }

  @Test
  public void createMultiTimeseriesTest() throws ClassNotFoundException {
    String[] ret = {
            "root.turbine.d2.s1,temperature,root.turbine,FLOAT,RLE,SNAPPY,a1,a2,null,null,t1,t2,null",
            "root.turbine.d2.s2,status,root.turbine,INT32,RLE,SNAPPY,null,null,a3,a4,null,t2,t3"
    };
    String sql1 = "create timeseries root.turbine.d2.s1(temperature) with datatype=FLOAT, encoding=RLE, compression=SNAPPY " +
            "tags(tag1=t1, tag2=t2) attributes(attr1=a1, attr2=a2)";
    String sql2 = "create timeseries root.turbine.d2.s2(status) with datatype=INT32, encoding=RLE " +
            "tags(tag2=t2, tag3=t3) attributes(attr3=a3, attr4=a4)";
    Class.forName(Config.JDBC_DRIVER_NAME);
    try (Connection connection = DriverManager
            .getConnection(Config.IOTDB_URL_PREFIX + "127.0.0.1:6667/", "root", "root");
         Statement statement = connection.createStatement()) {
      statement.execute(sql1);
      statement.execute(sql2);
      boolean hasResult = statement.execute("show timeseries");
      assertTrue(hasResult);
      ResultSet resultSet = statement.getResultSet();
      int count = 0;
      try {
        while (resultSet.next()) {
          String ans = resultSet.getString("timeseries")
                  + "," + resultSet.getString("alias")
                  + "," + resultSet.getString("storage group")
                  + "," + resultSet.getString("dataType")
                  + "," + resultSet.getString("encoding")
                  + "," + resultSet.getString("compression")
                  + "," + resultSet.getString("attr1")
                  + "," + resultSet.getString("attr2")
                  + "," + resultSet.getString("attr3")
                  + "," + resultSet.getString("attr4")
                  + "," + resultSet.getString("tag1")
                  + "," + resultSet.getString("tag2")
                  + "," + resultSet.getString("tag3");

          assertEquals(ret[count], ans);
          count++;
        }
      } finally {
        resultSet.close();
      }
      assertEquals(ret.length, count);
    } catch (Exception e) {
      e.printStackTrace();
      fail();
    }
  }

  @Test
  public void createDuplicateAliasTimeseriesTest1() throws ClassNotFoundException {
    String sql1 = "create timeseries root.turbine.d3.s1(temperature) with datatype=FLOAT, encoding=RLE, compression=SNAPPY " +
            "tags(tag1=t1, tag2=t2) attributes(attr1=a1, attr2=a2)";
    String sql2 = "create timeseries root.turbine.d3.s2(temperature) with datatype=INT32, encoding=RLE " +
            "tags(tag2=t2, tag3=t3) attributes(attr3=a3, attr4=a4)";
    Class.forName(Config.JDBC_DRIVER_NAME);
    try (Connection connection = DriverManager
            .getConnection(Config.IOTDB_URL_PREFIX + "127.0.0.1:6667/", "root", "root");
         Statement statement = connection.createStatement()) {
      statement.execute(sql1);
      try {
        statement.execute(sql2);
        fail();
      } catch (Exception e) {
        assertTrue(e.getMessage().contains("Alias [temperature] for Path [root.turbine.d3.s2] already exist"));
      }
    } catch (Exception e) {
      e.printStackTrace();
      fail();
    }
  }

  @Test
  public void createDuplicateAliasTimeseriesTest2() throws ClassNotFoundException {
    String sql1 = "create timeseries root.turbine.d4.s1(temperature) with datatype=FLOAT, encoding=RLE, compression=SNAPPY " +
            "tags(tag1=t1, tag2=t2) attributes(attr1=a1, attr2=a2)";
    String sql2 = "create timeseries root.turbine.d4.temperature with datatype=INT32, encoding=RLE " +
            "tags(tag2=t2, tag3=t3) attributes(attr3=a3, attr4=a4)";
    Class.forName(Config.JDBC_DRIVER_NAME);
    try (Connection connection = DriverManager
            .getConnection(Config.IOTDB_URL_PREFIX + "127.0.0.1:6667/", "root", "root");
         Statement statement = connection.createStatement()) {
      statement.execute(sql1);
      try {
        statement.execute(sql2);
        fail();
      } catch (Exception e) {
        assertTrue(e.getMessage().contains("Path [root.turbine.d4.temperature] already exist"));
      }
    } catch (Exception e) {
      e.printStackTrace();
      fail();
    }
  }

  @Test
  public void createDuplicateAliasTimeseriesTest3() throws ClassNotFoundException {
    String sql1 = "create timeseries root.turbine.d5.s1(temperature) with datatype=FLOAT, encoding=RLE, compression=SNAPPY " +
            "tags(tag1=t1, tag2=t2) attributes(attr1=a1, attr2=a2)";
    String sql2 = "create timeseries root.turbine.d5.s2(s1) with datatype=INT32, encoding=RLE " +
            "tags(tag2=t2, tag3=t3) attributes(attr3=a3, attr4=a4)";
    Class.forName(Config.JDBC_DRIVER_NAME);
    try (Connection connection = DriverManager
            .getConnection(Config.IOTDB_URL_PREFIX + "127.0.0.1:6667/", "root", "root");
         Statement statement = connection.createStatement()) {
      statement.execute(sql1);
      try {
        statement.execute(sql2);
        fail();
      } catch (Exception e) {
        assertTrue(e.getMessage().contains("Alias [s1] for Path [root.turbine.d5.s2] already exist"));
      }
    } catch (Exception e) {
      e.printStackTrace();
      fail();    }
  }

  @Test
  public void queryWithAliasTest() throws ClassNotFoundException {
    String[] ret = {"root.turbine.d6.s1,temperature,root.turbine,FLOAT,RLE,SNAPPY,v1,v2,v1,v2"};
    String sql = "create timeseries root.turbine.d6.s1(temperature) with datatype=FLOAT, encoding=RLE, compression=SNAPPY " +
            "tags(tag1=v1, tag2=v2) attributes(attr1=v1, attr2=v2)";
    Class.forName(Config.JDBC_DRIVER_NAME);
    try (Connection connection = DriverManager
            .getConnection(Config.IOTDB_URL_PREFIX + "127.0.0.1:6667/", "root", "root");
         Statement statement = connection.createStatement()) {
      statement.execute(sql);
      boolean hasResult = statement.execute("show timeseries root.turbine.d6.temperature");
      assertTrue(hasResult);
      int count = 0;
<<<<<<< HEAD
      try {
=======
      try (ResultSet resultSet = statement.getResultSet()) {
>>>>>>> b3ea173d
        while (resultSet.next()) {
          String ans = resultSet.getString("timeseries")
                  + "," + resultSet.getString("alias")
                  + "," + resultSet.getString("storage group")
                  + "," + resultSet.getString("dataType")
                  + "," + resultSet.getString("encoding")
                  + "," + resultSet.getString("compression")
                  + "," + resultSet.getString("attr1")
                  + "," + resultSet.getString("attr2")
                  + "," + resultSet.getString("tag1")
                  + "," + resultSet.getString("tag2");
          assertEquals(ret[count], ans);
          count++;
        }
<<<<<<< HEAD
      } finally {
        resultSet.close();
=======
>>>>>>> b3ea173d
      }
      assertEquals(ret.length, count);
    } catch (Exception e) {
      e.printStackTrace();
      fail();
    }
  }


  @Test
  public void queryWithLimitTest() throws ClassNotFoundException {
    String[] ret = {"root.turbine.d1.s2,temperature2,root.turbine,FLOAT,RLE,SNAPPY,v1,v2,v1,v2",
        "root.turbine.d1.s3,temperature3,root.turbine,FLOAT,RLE,SNAPPY,v1,v2,v1,v2"};
    Class.forName(Config.JDBC_DRIVER_NAME);
    try (Connection connection = DriverManager
        .getConnection(Config.IOTDB_URL_PREFIX + "127.0.0.1:6667/", "root", "root");
        Statement statement = connection.createStatement()) {
      statement.execute("create timeseries root.turbine.d1.s1(temperature1) with datatype=FLOAT, encoding=RLE, compression=SNAPPY " +
          "tags(tag1=v1, tag2=v2) attributes(attr1=v1, attr2=v2)");
      statement.execute("create timeseries root.turbine.d1.s2(temperature2) with datatype=FLOAT, encoding=RLE, compression=SNAPPY " +
          "tags(tag1=v1, tag2=v2) attributes(attr1=v1, attr2=v2)");
      statement.execute("create timeseries root.turbine.d1.s3(temperature3) with datatype=FLOAT, encoding=RLE, compression=SNAPPY " +
          "tags(tag1=v1, tag2=v2) attributes(attr1=v1, attr2=v2)");

      boolean hasResult = statement.execute("show timeseries root.turbine.d1 where tag1=v1 limit 2 offset 1");
      assertTrue(hasResult);
      int count = 0;
<<<<<<< HEAD
      try {
=======
      try (ResultSet resultSet = statement.getResultSet()) {
>>>>>>> b3ea173d
        while (resultSet.next()) {
          String ans = resultSet.getString("timeseries")
                  + "," + resultSet.getString("alias")
                  + "," + resultSet.getString("storage group")
                  + "," + resultSet.getString("dataType")
                  + "," + resultSet.getString("encoding")
                  + "," + resultSet.getString("compression")
                  + "," + resultSet.getString("attr1")
                  + "," + resultSet.getString("attr2")
                  + "," + resultSet.getString("tag1")
                  + "," + resultSet.getString("tag2");
          assertEquals(ret[count], ans);
          count++;
        }
<<<<<<< HEAD
      } finally {
        resultSet.close();
=======
>>>>>>> b3ea173d
      }
      assertEquals(ret.length, count);
    } catch (Exception e) {
      e.printStackTrace();
      fail();
    }
  }

  @Test
  public void deleteTest() throws ClassNotFoundException {
    String[] ret1 = {
            "root.turbine.d7.s1,temperature,root.turbine,FLOAT,RLE,SNAPPY,a1,a2,null,null,t1,t2,null",
            "root.turbine.d7.s2,status,root.turbine,INT32,RLE,SNAPPY,null,null,a3,a4,null,t2,t3"
    };
    String[] ret2 = {"root.turbine.d7.s1,temperature,root.turbine,FLOAT,RLE,SNAPPY,a1,a2,t1,t2"};

    String sql1 = "create timeseries root.turbine.d7.s1(temperature) with datatype=FLOAT, encoding=RLE, compression=SNAPPY " +
            "tags(tag1=t1, tag2=t2) attributes(attr1=a1, attr2=a2)";
    String sql2 = "create timeseries root.turbine.d7.s2(status) with datatype=INT32, encoding=RLE " +
            "tags(tag2=t2, tag3=t3) attributes(attr3=a3, attr4=a4)";
    Class.forName(Config.JDBC_DRIVER_NAME);
    try (Connection connection = DriverManager
            .getConnection(Config.IOTDB_URL_PREFIX + "127.0.0.1:6667/", "root", "root");
         Statement statement = connection.createStatement()) {
      statement.execute(sql1);
      statement.execute(sql2);
      boolean hasResult = statement.execute("show timeseries");
      assertTrue(hasResult);
      int count = 0;
<<<<<<< HEAD
      try {
=======
      try (ResultSet resultSet = statement.getResultSet()) {
>>>>>>> b3ea173d
        while (resultSet.next()) {
          String ans = resultSet.getString("timeseries")
                  + "," + resultSet.getString("alias")
                  + "," + resultSet.getString("storage group")
                  + "," + resultSet.getString("dataType")
                  + "," + resultSet.getString("encoding")
                  + "," + resultSet.getString("compression")
                  + "," + resultSet.getString("attr1")
                  + "," + resultSet.getString("attr2")
                  + "," + resultSet.getString("attr3")
                  + "," + resultSet.getString("attr4")
                  + "," + resultSet.getString("tag1")
                  + "," + resultSet.getString("tag2")
                  + "," + resultSet.getString("tag3");

          assertEquals(ret1[count], ans);
          count++;
        }
<<<<<<< HEAD
      } finally {
        resultSet.close();
=======
>>>>>>> b3ea173d
      }
      assertEquals(ret1.length, count);

      statement.execute("delete timeseries root.turbine.d7.s2");
      hasResult = statement.execute("show timeseries");
      assertTrue(hasResult);
      count = 0;
<<<<<<< HEAD
      try {
=======
      try (ResultSet resultSet = statement.getResultSet()) {
>>>>>>> b3ea173d
        while (resultSet.next()) {
          String ans = resultSet.getString("timeseries")
                  + "," + resultSet.getString("alias")
                  + "," + resultSet.getString("storage group")
                  + "," + resultSet.getString("dataType")
                  + "," + resultSet.getString("encoding")
                  + "," + resultSet.getString("compression")
                  + "," + resultSet.getString("attr1")
                  + "," + resultSet.getString("attr2")
                  + "," + resultSet.getString("tag1")
                  + "," + resultSet.getString("tag2");

          assertEquals(ret2[count], ans);
          count++;
        }
<<<<<<< HEAD
      } finally {
        resultSet.close();
=======
>>>>>>> b3ea173d
      }
      assertEquals(ret2.length, count);

    } catch (Exception e) {
      e.printStackTrace();
      fail();
    }
  }

  @Test
  public void deleteWithAliasTest() throws ClassNotFoundException {
    String[] ret1 = {
            "root.turbine.d7.s1,temperature,root.turbine,FLOAT,RLE,SNAPPY,a1,a2,null,null,t1,t2,null",
            "root.turbine.d7.s2,status,root.turbine,INT32,RLE,SNAPPY,null,null,a3,a4,null,t2,t3"
    };
    String[] ret2 = {"root.turbine.d7.s1,temperature,root.turbine,FLOAT,RLE,SNAPPY,a1,a2,t1,t2"};

    String sql1 = "create timeseries root.turbine.d7.s1(temperature) with datatype=FLOAT, encoding=RLE, compression=SNAPPY " +
            "tags(tag1=t1, tag2=t2) attributes(attr1=a1, attr2=a2)";
    String sql2 = "create timeseries root.turbine.d7.s2(status) with datatype=INT32, encoding=RLE " +
            "tags(tag2=t2, tag3=t3) attributes(attr3=a3, attr4=a4)";
    Class.forName(Config.JDBC_DRIVER_NAME);
    try (Connection connection = DriverManager
            .getConnection(Config.IOTDB_URL_PREFIX + "127.0.0.1:6667/", "root", "root");
         Statement statement = connection.createStatement()) {
      statement.execute(sql1);
      statement.execute(sql2);
      boolean hasResult = statement.execute("show timeseries");
      assertTrue(hasResult);
      int count = 0;
<<<<<<< HEAD
      try {
=======
      try (ResultSet resultSet = statement.getResultSet()) {
>>>>>>> b3ea173d
        while (resultSet.next()) {
          String ans = resultSet.getString("timeseries")
                  + "," + resultSet.getString("alias")
                  + "," + resultSet.getString("storage group")
                  + "," + resultSet.getString("dataType")
                  + "," + resultSet.getString("encoding")
                  + "," + resultSet.getString("compression")
                  + "," + resultSet.getString("attr1")
                  + "," + resultSet.getString("attr2")
                  + "," + resultSet.getString("attr3")
                  + "," + resultSet.getString("attr4")
                  + "," + resultSet.getString("tag1")
                  + "," + resultSet.getString("tag2")
                  + "," + resultSet.getString("tag3");

          assertEquals(ret1[count], ans);
          count++;
        }
<<<<<<< HEAD
      } finally {
        resultSet.close();
=======
>>>>>>> b3ea173d
      }
      assertEquals(ret1.length, count);

      statement.execute("delete timeseries root.turbine.d7.status");
      hasResult = statement.execute("show timeseries");
      assertTrue(hasResult);
      count = 0;
<<<<<<< HEAD
      try {
=======
      try (ResultSet resultSet = statement.getResultSet()) {
>>>>>>> b3ea173d
        while (resultSet.next()) {
          String ans = resultSet.getString("timeseries")
                  + "," + resultSet.getString("alias")
                  + "," + resultSet.getString("storage group")
                  + "," + resultSet.getString("dataType")
                  + "," + resultSet.getString("encoding")
                  + "," + resultSet.getString("compression")
                  + "," + resultSet.getString("attr1")
                  + "," + resultSet.getString("attr2")
                  + "," + resultSet.getString("tag1")
                  + "," + resultSet.getString("tag2");

          assertEquals(ret2[count], ans);
          count++;
        }
<<<<<<< HEAD
      } finally {
        resultSet.close();
=======
>>>>>>> b3ea173d
      }
      assertEquals(ret2.length, count);

    } catch (Exception e) {
      e.printStackTrace();
      fail();
    }
  }


  @Test
  public void queryWithWhereTest1() throws ClassNotFoundException {
    String[] ret1 = {
            "root.turbine.d0.s0,temperature,root.turbine,FLOAT,RLE,SNAPPY,turbine this is a test1,100,50,null,null,f",
            "root.turbine.d0.s1,power,root.turbine,FLOAT,RLE,SNAPPY,turbine this is a test2,99.9,44.4,null,null,kw",
            "root.turbine.d1.s0,status,root.turbine,INT32,RLE,SNAPPY,turbine this is a test3,9,5,null,null,null",
            "root.turbine.d2.s0,temperature,root.turbine,FLOAT,RLE,SNAPPY,turbine d2 this is a test1,null,null,100,1,f",
            "root.turbine.d2.s1,power,root.turbine,FLOAT,RLE,SNAPPY,turbine d2 this is a test2,null,null,99.9,44.4,kw",
            "root.turbine.d2.s3,status,root.turbine,INT32,RLE,SNAPPY,turbine d2 this is a test3,null,null,9,5,null",
            "root.ln.d0.s0,temperature,root.ln,FLOAT,RLE,SNAPPY,ln this is a test1,1000,500,null,null,c",
            "root.ln.d0.s1,power,root.ln,FLOAT,RLE,SNAPPY,ln this is a test2,9.9,4.4,null,null,w",
            "root.ln.d1.s0,status,root.ln,INT32,RLE,SNAPPY,ln this is a test3,90,50,null,null,null",
    };

    Set<String> ret2 = new HashSet<>();
    ret2.add("root.turbine.d0.s0,temperature,root.turbine,FLOAT,RLE,SNAPPY,turbine this is a test1,100,50,null,null,f");
    ret2.add("root.turbine.d2.s0,temperature,root.turbine,FLOAT,RLE,SNAPPY,turbine d2 this is a test1,null,null,100,1,f");

    String[] sqls = {
            "create timeseries root.turbine.d0.s0(temperature) with datatype=FLOAT, encoding=RLE, compression=SNAPPY " +
                    "tags(unit=f, description='turbine this is a test1') attributes(H_Alarm=100, M_Alarm=50)",

            "create timeseries root.turbine.d0.s1(power) with datatype=FLOAT, encoding=RLE, compression=SNAPPY " +
                    "tags(unit=kw, description='turbine this is a test2') attributes(H_Alarm=99.9, M_Alarm=44.4)",

            "create timeseries root.turbine.d1.s0(status) with datatype=INT32, encoding=RLE " +
                    "tags(description='turbine this is a test3') attributes(H_Alarm=9, M_Alarm=5)",

            "create timeseries root.turbine.d2.s0(temperature) with datatype=FLOAT, encoding=RLE, compression=SNAPPY " +
                    "tags(unit=f, description='turbine d2 this is a test1') attributes(MaxValue=100, MinValue=1)",

            "create timeseries root.turbine.d2.s1(power) with datatype=FLOAT, encoding=RLE, compression=SNAPPY " +
                    "tags(unit=kw, description='turbine d2 this is a test2') attributes(MaxValue=99.9, MinValue=44.4)",

            "create timeseries root.turbine.d2.s3(status) with datatype=INT32, encoding=RLE " +
                    "tags(description='turbine d2 this is a test3') attributes(MaxValue=9, MinValue=5)",

            "create timeseries root.ln.d0.s0(temperature) with datatype=FLOAT, encoding=RLE, compression=SNAPPY " +
                    "tags(unit=c, description='ln this is a test1') attributes(H_Alarm=1000, M_Alarm=500)",

            "create timeseries root.ln.d0.s1(power) with datatype=FLOAT, encoding=RLE, compression=SNAPPY " +
                    "tags(unit=w, description='ln this is a test2') attributes(H_Alarm=9.9, M_Alarm=4.4)",

            "create timeseries root.ln.d1.s0(status) with datatype=INT32, encoding=RLE " +
                    "tags(description='ln this is a test3') attributes(H_Alarm=90, M_Alarm=50)",
    };
    Class.forName(Config.JDBC_DRIVER_NAME);
    try (Connection connection = DriverManager
            .getConnection(Config.IOTDB_URL_PREFIX + "127.0.0.1:6667/", "root", "root");
         Statement statement = connection.createStatement()) {
      for (String sql : sqls) {
        statement.execute(sql);
      }
      boolean hasResult = statement.execute("show timeseries");
      assertTrue(hasResult);
      int count = 0;
<<<<<<< HEAD
      try {
=======
      try (ResultSet resultSet = statement.getResultSet()) {
>>>>>>> b3ea173d
        while (resultSet.next()) {
          String ans = resultSet.getString("timeseries")
                  + "," + resultSet.getString("alias")
                  + "," + resultSet.getString("storage group")
                  + "," + resultSet.getString("dataType")
                  + "," + resultSet.getString("encoding")
                  + "," + resultSet.getString("compression")
                  + "," + resultSet.getString("description")
                  + "," + resultSet.getString("H_Alarm")
                  + "," + resultSet.getString("M_Alarm")
                  + "," + resultSet.getString("MaxValue")
                  + "," + resultSet.getString("MinValue")
                  + "," + resultSet.getString("unit");

          assertEquals(ret1[count], ans);
          count++;
        }
        assertEquals(ret1.length, count);
<<<<<<< HEAD
      } finally {
        resultSet.close();
=======
>>>>>>> b3ea173d
      }
      hasResult = statement.execute("show timeseries where unit=f");
      assertTrue(hasResult);
      count = 0;
      Set<String> res = new HashSet<>();
<<<<<<< HEAD
      try {
=======
      try (ResultSet resultSet = statement.getResultSet()) {
>>>>>>> b3ea173d
        while (resultSet.next()) {
          String ans =
                  resultSet.getString("timeseries")
                          + "," + resultSet.getString("alias")
                          + "," + resultSet.getString("storage group")
                          + "," + resultSet.getString("dataType")
                          + "," + resultSet.getString("encoding")
                          + "," + resultSet.getString("compression")
                          + "," + resultSet.getString("description")
                          + "," + resultSet.getString("H_Alarm")
                          + "," + resultSet.getString("M_Alarm")
                          + "," + resultSet.getString("MaxValue")
                          + "," + resultSet.getString("MinValue")
                          + "," + resultSet.getString("unit");
          res.add(ans);
          count++;
        }
        assertEquals(ret2, res);
        assertEquals(ret2.size(), count);
<<<<<<< HEAD
      } finally {
        resultSet.close();
=======
>>>>>>> b3ea173d
      }
    } catch (Exception e) {
      e.printStackTrace();
      fail();
    }
  }

  @Test
  public void queryWithWhereTest2() throws ClassNotFoundException {
    Set<String> ret = new HashSet<>();
    ret.add("root.turbine.d0.s0,temperature,root.turbine,FLOAT,RLE,SNAPPY,turbine this is a test1,100,50,null,null,f");
    ret.add("root.turbine.d2.s0,temperature,root.turbine,FLOAT,RLE,SNAPPY,turbine d2 this is a test1,null,null,100,1,f");

    String[] sqls = {
            "create timeseries root.turbine.d0.s0(temperature) with datatype=FLOAT, encoding=RLE, compression=SNAPPY " +
                    "tags(unit=f, description='turbine this is a test1') attributes(H_Alarm=100, M_Alarm=50)",

            "create timeseries root.turbine.d0.s1(power) with datatype=FLOAT, encoding=RLE, compression=SNAPPY " +
                    "tags(unit=kw, description='turbine this is a test2') attributes(H_Alarm=99.9, M_Alarm=44.4)",

            "create timeseries root.turbine.d1.s0(status) with datatype=INT32, encoding=RLE " +
                    "tags(description='turbine this is a test3') attributes(H_Alarm=9, M_Alarm=5)",

            "create timeseries root.turbine.d2.s0(temperature) with datatype=FLOAT, encoding=RLE, compression=SNAPPY " +
                    "tags(unit=f, description='turbine d2 this is a test1') attributes(MaxValue=100, MinValue=1)",

            "create timeseries root.turbine.d2.s1(power) with datatype=FLOAT, encoding=RLE, compression=SNAPPY " +
                    "tags(unit=kw, description='turbine d2 this is a test2') attributes(MaxValue=99.9, MinValue=44.4)",

            "create timeseries root.turbine.d2.s3(status) with datatype=INT32, encoding=RLE " +
                    "tags(description='turbine d2 this is a test3') attributes(MaxValue=9, MinValue=5)",

            "create timeseries root.ln.d0.s0(temperature) with datatype=FLOAT, encoding=RLE, compression=SNAPPY " +
                    "tags(unit=f, description='ln this is a test1') attributes(H_Alarm=1000, M_Alarm=500)",

            "create timeseries root.ln.d0.s1(power) with datatype=FLOAT, encoding=RLE, compression=SNAPPY " +
                    "tags(unit=w, description='ln this is a test2') attributes(H_Alarm=9.9, M_Alarm=4.4)",

            "create timeseries root.ln.d1.s0(status) with datatype=INT32, encoding=RLE " +
                    "tags(description='ln this is a test3') attributes(H_Alarm=90, M_Alarm=50)",
    };
    Class.forName(Config.JDBC_DRIVER_NAME);
    try (Connection connection = DriverManager
            .getConnection(Config.IOTDB_URL_PREFIX + "127.0.0.1:6667/", "root", "root");
         Statement statement = connection.createStatement()) {
      for (String sql : sqls) {
        statement.execute(sql);
      }

      // with *
      boolean hasResult = statement.execute("show timeseries root.turbine.* where unit=f");
      assertTrue(hasResult);
      int count = 0;
      Set<String> res = new HashSet<>();
<<<<<<< HEAD
      try {
=======
      try (ResultSet resultSet = statement.getResultSet()) {
>>>>>>> b3ea173d
        while (resultSet.next()) {
          String ans = resultSet.getString("timeseries")
                  + "," + resultSet.getString("alias")
                  + "," + resultSet.getString("storage group")
                  + "," + resultSet.getString("dataType")
                  + "," + resultSet.getString("encoding")
                  + "," + resultSet.getString("compression")
                  + "," + resultSet.getString("description")
                  + "," + resultSet.getString("H_Alarm")
                  + "," + resultSet.getString("M_Alarm")
                  + "," + resultSet.getString("MaxValue")
                  + "," + resultSet.getString("MinValue")
                  + "," + resultSet.getString("unit");

          res.add(ans);
          count++;
        }
<<<<<<< HEAD
      } finally {
        resultSet.close();
=======
>>>>>>> b3ea173d
      }
      assertEquals(ret, res);
      assertEquals(ret.size(), count);

      // no *
      hasResult = statement.execute("show timeseries root.turbine where unit=f");
      assertTrue(hasResult);
      count = 0;
      res.clear();
<<<<<<< HEAD
      try {
=======
      try (ResultSet resultSet = statement.getResultSet()) {
>>>>>>> b3ea173d
        while (resultSet.next()) {
          String ans = resultSet.getString("timeseries")
                  + "," + resultSet.getString("alias")
                  + "," + resultSet.getString("storage group")
                  + "," + resultSet.getString("dataType")
                  + "," + resultSet.getString("encoding")
                  + "," + resultSet.getString("compression")
                  + "," + resultSet.getString("description")
                  + "," + resultSet.getString("H_Alarm")
                  + "," + resultSet.getString("M_Alarm")
                  + "," + resultSet.getString("MaxValue")
                  + "," + resultSet.getString("MinValue")
                  + "," + resultSet.getString("unit");

          res.add(ans);
          count++;
        }
        assertEquals(ret, res);
        assertEquals(ret.size(), count);
<<<<<<< HEAD
      } finally {
        resultSet.close();
=======
>>>>>>> b3ea173d
      }

      statement.execute("show timeseries root.turbine where unit=c");
      count = 0;
<<<<<<< HEAD
      try {
=======
      try (ResultSet resultSet = statement.getResultSet()) {
>>>>>>> b3ea173d
        while (resultSet.next()) {
          count++;
        }
        assertEquals(0, count);
<<<<<<< HEAD
      } finally {
        resultSet.close();
=======
>>>>>>> b3ea173d
      }

    } catch (Exception e) {
      e.printStackTrace();
      fail();
    }
  }

  @Test
  public void queryWithWhereAndDeleteTest() throws ClassNotFoundException {
    Set<String> ret = new HashSet<>();
    ret.add("root.turbine.d0.s0,temperature,root.turbine,FLOAT,RLE,SNAPPY,turbine this is a test1,100,50,f");
    ret.add("root.ln.d0.s0,temperature,root.ln,FLOAT,RLE,SNAPPY,ln this is a test1,1000,500,f");

    String[] sqls = {
            "create timeseries root.turbine.d0.s0(temperature) with datatype=FLOAT, encoding=RLE, compression=SNAPPY " +
                    "tags(unit=f, description='turbine this is a test1') attributes(H_Alarm=100, M_Alarm=50)",

            "create timeseries root.turbine.d0.s1(power) with datatype=FLOAT, encoding=RLE, compression=SNAPPY " +
                    "tags(unit=kw, description='turbine this is a test2') attributes(H_Alarm=99.9, M_Alarm=44.4)",

            "create timeseries root.turbine.d1.s0(status) with datatype=INT32, encoding=RLE " +
                    "tags(description='turbine this is a test3') attributes(H_Alarm=9, M_Alarm=5)",

            "create timeseries root.turbine.d2.s0(temperature) with datatype=FLOAT, encoding=RLE, compression=SNAPPY " +
                    "tags(unit=f, description='turbine d2 this is a test1') attributes(MaxValue=100, MinValue=1)",

            "create timeseries root.turbine.d2.s1(power) with datatype=FLOAT, encoding=RLE, compression=SNAPPY " +
                    "tags(unit=kw, description='turbine d2 this is a test2') attributes(MaxValue=99.9, MinValue=44.4)",

            "create timeseries root.turbine.d2.s3(status) with datatype=INT32, encoding=RLE " +
                    "tags(description='turbine d2 this is a test3') attributes(MaxValue=9, MinValue=5)",

            "create timeseries root.ln.d0.s0(temperature) with datatype=FLOAT, encoding=RLE, compression=SNAPPY " +
                    "tags(unit=f, description='ln this is a test1') attributes(H_Alarm=1000, M_Alarm=500)",

            "create timeseries root.ln.d0.s1(power) with datatype=FLOAT, encoding=RLE, compression=SNAPPY " +
                    "tags(unit=w, description='ln this is a test2') attributes(H_Alarm=9.9, M_Alarm=4.4)",

            "create timeseries root.ln.d1.s0(status) with datatype=INT32, encoding=RLE " +
                    "tags(description='ln this is a test3') attributes(H_Alarm=90, M_Alarm=50)",
    };
    Class.forName(Config.JDBC_DRIVER_NAME);
    try (Connection connection = DriverManager
            .getConnection(Config.IOTDB_URL_PREFIX + "127.0.0.1:6667/", "root", "root");
         Statement statement = connection.createStatement()) {
      for (String sql : sqls) {
        statement.execute(sql);
      }

      statement.execute("delete timeseries root.turbine.d2.s0");

      // with *
      boolean hasResult = statement.execute("show timeseries where unit=f");
      assertTrue(hasResult);
      int count = 0;
      Set<String> res = new HashSet<>();
<<<<<<< HEAD
      try {
=======
      try (ResultSet resultSet = statement.getResultSet()) {
>>>>>>> b3ea173d
        while (resultSet.next()) {
          String ans = resultSet.getString("timeseries")
                  + "," + resultSet.getString("alias")
                  + "," + resultSet.getString("storage group")
                  + "," + resultSet.getString("dataType")
                  + "," + resultSet.getString("encoding")
                  + "," + resultSet.getString("compression")
                  + "," + resultSet.getString("description")
                  + "," + resultSet.getString("H_Alarm")
                  + "," + resultSet.getString("M_Alarm")
                  + "," + resultSet.getString("unit");

          res.add(ans);
          count++;
        }
<<<<<<< HEAD
      } finally {
        resultSet.close();
=======
>>>>>>> b3ea173d
      }
      assertEquals(ret, res);
      assertEquals(ret.size(), count);

    } catch (Exception e) {
      e.printStackTrace();
      fail();
    }
  }

  @Test
  public void queryWithWhereContainsTest() throws ClassNotFoundException {
    Set<String> ret = new HashSet<>();
    ret.add("root.turbine.d0.s0,temperature,root.turbine,FLOAT,RLE,SNAPPY,turbine this is a test1,100,50,null,null,f");
    ret.add("root.turbine.d2.s0,temperature,root.turbine,FLOAT,RLE,SNAPPY,turbine d2 this is a test1,null,null,100,1,f");
    ret.add("root.ln.d0.s0,temperature,root.ln,FLOAT,RLE,SNAPPY,ln this is a test1,1000,500,null,null,f");

    Set<String> ret2 = new HashSet<>();
    ret2.add("root.ln.d0.s0,temperature,root.ln,FLOAT,RLE,SNAPPY,ln this is a test1,1000,500,f");

    String[] sqls = {
            "create timeseries root.turbine.d0.s0(temperature) with datatype=FLOAT, encoding=RLE, compression=SNAPPY " +
                    "tags(unit=f, description='turbine this is a test1') attributes(H_Alarm=100, M_Alarm=50)",

            "create timeseries root.turbine.d0.s1(power) with datatype=FLOAT, encoding=RLE, compression=SNAPPY " +
                    "tags(unit=kw, description='turbine this is a test2') attributes(H_Alarm=99.9, M_Alarm=44.4)",

            "create timeseries root.turbine.d1.s0(status) with datatype=INT32, encoding=RLE " +
                    "tags(description='turbine this is a test3') attributes(H_Alarm=9, M_Alarm=5)",

            "create timeseries root.turbine.d2.s0(temperature) with datatype=FLOAT, encoding=RLE, compression=SNAPPY " +
                    "tags(unit=f, description='turbine d2 this is a test1') attributes(MaxValue=100, MinValue=1)",

            "create timeseries root.turbine.d2.s1(power) with datatype=FLOAT, encoding=RLE, compression=SNAPPY " +
                    "tags(unit=kw, description='turbine d2 this is a test2') attributes(MaxValue=99.9, MinValue=44.4)",

            "create timeseries root.turbine.d2.s3(status) with datatype=INT32, encoding=RLE " +
                    "tags(description='turbine d2 this is a test3') attributes(MaxValue=9, MinValue=5)",

            "create timeseries root.ln.d0.s0(temperature) with datatype=FLOAT, encoding=RLE, compression=SNAPPY " +
                    "tags(unit=f, description='ln this is a test1') attributes(H_Alarm=1000, M_Alarm=500)",

            "create timeseries root.ln.d0.s1(power) with datatype=FLOAT, encoding=RLE, compression=SNAPPY " +
                    "tags(unit=w, description='ln this is a test2') attributes(H_Alarm=9.9, M_Alarm=4.4)",

            "create timeseries root.ln.d1.s0(status) with datatype=INT32, encoding=RLE " +
                    "tags(description='ln this is a test3') attributes(H_Alarm=90, M_Alarm=50)",
    };
    Class.forName(Config.JDBC_DRIVER_NAME);
    try (Connection connection = DriverManager
            .getConnection(Config.IOTDB_URL_PREFIX + "127.0.0.1:6667/", "root", "root");
         Statement statement = connection.createStatement()) {
      for (String sql : sqls) {
        statement.execute(sql);
      }

      boolean hasResult = statement.execute("show timeseries where description contains 'test1'");
      assertTrue(hasResult);
      int count = 0;
      Set<String> res = new HashSet<>();
<<<<<<< HEAD
      try {
=======
      try (ResultSet resultSet = statement.getResultSet()) {
>>>>>>> b3ea173d
        while (resultSet.next()) {
          String ans = resultSet.getString("timeseries")
                  + "," + resultSet.getString("alias")
                  + "," + resultSet.getString("storage group")
                  + "," + resultSet.getString("dataType")
                  + "," + resultSet.getString("encoding")
                  + "," + resultSet.getString("compression")
                  + "," + resultSet.getString("description")
                  + "," + resultSet.getString("H_Alarm")
                  + "," + resultSet.getString("M_Alarm")
                  + "," + resultSet.getString("MaxValue")
                  + "," + resultSet.getString("MinValue")
                  + "," + resultSet.getString("unit");

          System.out.println(ans);
          res.add(ans);
          count++;
        }
<<<<<<< HEAD
      } finally {
        resultSet.close();
=======
>>>>>>> b3ea173d
      }
      assertEquals(ret, res);
      assertEquals(ret.size(), count);

      hasResult = statement.execute("show timeseries root.ln where description contains 'test1'");
      assertTrue(hasResult);
      count = 0;
      res.clear();
<<<<<<< HEAD
      try {
=======
      try (ResultSet resultSet = statement.getResultSet()) {
>>>>>>> b3ea173d
        while (resultSet.next()) {
          String ans = resultSet.getString("timeseries")
                  + "," + resultSet.getString("alias")
                  + "," + resultSet.getString("storage group")
                  + "," + resultSet.getString("dataType")
                  + "," + resultSet.getString("encoding")
                  + "," + resultSet.getString("compression")
                  + "," + resultSet.getString("description")
                  + "," + resultSet.getString("H_Alarm")
                  + "," + resultSet.getString("M_Alarm")
                  + "," + resultSet.getString("unit");

          res.add(ans);
          count++;
        }
<<<<<<< HEAD
      } finally {
        resultSet.close();
=======
>>>>>>> b3ea173d
      }
      assertEquals(ret2, res);
      assertEquals(ret2.size(), count);

    } catch (Exception e) {
      e.printStackTrace();
      fail();
    }
  }

  @Test
  public void queryWithWhereOnNoneTagTest() throws ClassNotFoundException {
    String[] sqls = {
            "create timeseries root.turbine.d0.s0(temperature) with datatype=FLOAT, encoding=RLE, compression=SNAPPY " +
                    "tags(unit=f, description='turbine this is a test1') attributes(H_Alarm=100, M_Alarm=50)",

            "create timeseries root.turbine.d0.s1(power) with datatype=FLOAT, encoding=RLE, compression=SNAPPY " +
                    "tags(unit=kw, description='turbine this is a test2') attributes(H_Alarm=99.9, M_Alarm=44.4)",

            "create timeseries root.turbine.d1.s0(status) with datatype=INT32, encoding=RLE " +
                    "tags(description='turbine this is a test3') attributes(H_Alarm=9, M_Alarm=5)",

            "create timeseries root.turbine.d2.s0(temperature) with datatype=FLOAT, encoding=RLE, compression=SNAPPY " +
                    "tags(unit=f, description='turbine d2 this is a test1') attributes(MaxValue=100, MinValue=1)",

            "create timeseries root.turbine.d2.s1(power) with datatype=FLOAT, encoding=RLE, compression=SNAPPY " +
                    "tags(unit=kw, description='turbine d2 this is a test2') attributes(MaxValue=99.9, MinValue=44.4)",

            "create timeseries root.turbine.d2.s3(status) with datatype=INT32, encoding=RLE " +
                    "tags(description='turbine d2 this is a test3') attributes(MaxValue=9, MinValue=5)",

            "create timeseries root.ln.d0.s0(temperature) with datatype=FLOAT, encoding=RLE, compression=SNAPPY " +
                    "tags(unit=f, description='ln this is a test1') attributes(H_Alarm=1000, M_Alarm=500)",

            "create timeseries root.ln.d0.s1(power) with datatype=FLOAT, encoding=RLE, compression=SNAPPY " +
                    "tags(unit=w, description='ln this is a test2') attributes(H_Alarm=9.9, M_Alarm=4.4)",

            "create timeseries root.ln.d1.s0(status) with datatype=INT32, encoding=RLE " +
                    "tags(description='ln this is a test3') attributes(H_Alarm=90, M_Alarm=50)",
    };
    Class.forName(Config.JDBC_DRIVER_NAME);
    try (Connection connection = DriverManager
            .getConnection(Config.IOTDB_URL_PREFIX + "127.0.0.1:6667/", "root", "root");
         Statement statement = connection.createStatement()) {
      for (String sql : sqls) {
        statement.execute(sql);
      }

      try {
        statement.execute("show timeseries where H_Alarm=90");
        fail();
      } catch (Exception e) {
        assertTrue(e.getMessage().contains("The key H_Alarm is not a tag"));
      }
    } catch (Exception e) {
      e.printStackTrace();
      fail();
    }
  }

  @Test
  public void sameNameTest() throws ClassNotFoundException {
    String sql = "create timeseries root.turbine.d1.s1(temperature) with datatype=FLOAT, encoding=RLE, compression=SNAPPY " +
            "tags(tag1=v1, tag2=v2) attributes(tag1=v1, attr2=v2)";
    Class.forName(Config.JDBC_DRIVER_NAME);
    try (Connection connection = DriverManager
            .getConnection(Config.IOTDB_URL_PREFIX + "127.0.0.1:6667/", "root", "root");
         Statement statement = connection.createStatement()) {
      statement.execute(sql);
      fail();
    } catch (Exception e) {
      assertTrue(e.getMessage().contains("Tag and attribute shouldn't have the same property key"));
    }
  }

  @Test
  public void deleteStorageGroupTest() throws ClassNotFoundException {
    String[] ret = {"root.turbine.d1.s1,temperature,root.turbine,FLOAT,RLE,SNAPPY,v1,v2,v1,v2"};

    String sql = "create timeseries root.turbine.d1.s1(temperature) with datatype=FLOAT, encoding=RLE, compression=SNAPPY " +
        "tags(tag1=v1, tag2=v2) attributes(attr1=v1, attr2=v2)";
    Class.forName(Config.JDBC_DRIVER_NAME);
    try (Connection connection = DriverManager
        .getConnection(Config.IOTDB_URL_PREFIX + "127.0.0.1:6667/", "root", "root");
        Statement statement = connection.createStatement()) {
      statement.execute(sql);
      boolean hasResult = statement.execute("show timeseries");
      assertTrue(hasResult);
      int count = 0;
<<<<<<< HEAD
      try {
=======
      try (ResultSet resultSet = statement.getResultSet()) {
>>>>>>> b3ea173d
        while (resultSet.next()) {
          String ans = resultSet.getString("timeseries")
                  + "," + resultSet.getString("alias")
                  + "," + resultSet.getString("storage group")
                  + "," + resultSet.getString("dataType")
                  + "," + resultSet.getString("encoding")
                  + "," + resultSet.getString("compression")
                  + "," + resultSet.getString("attr1")
                  + "," + resultSet.getString("attr2")
                  + "," + resultSet.getString("tag1")
                  + "," + resultSet.getString("tag2");
          assertEquals(ret[count], ans);
          count++;
        }
<<<<<<< HEAD
      } finally {
        resultSet.close();
=======
>>>>>>> b3ea173d
      }
      assertEquals(ret.length, count);

      statement.execute("delete storage group root.turbine");
      try {
        statement.execute("show timeseries where tag1=v1");
        fail();
      } catch (Exception e) {
        assertTrue(e.getMessage().contains("The key tag1 is not a tag"));
      }
    } catch (Exception e) {
      e.printStackTrace();
      fail();
    }
  }

  @Test
  public void insertWithAliasTest() throws ClassNotFoundException {
    String[] ret = {"1,36.5,36.5"};
    String[] sqls = {
        "create timeseries root.turbine.d1.s1(temperature) with datatype=FLOAT, encoding=RLE, compression=SNAPPY",
        "insert into root.turbine.d1(timestamp, temperature) values(1,36.5)"
    };
    Class.forName(Config.JDBC_DRIVER_NAME);
    try (Connection connection = DriverManager
        .getConnection(Config.IOTDB_URL_PREFIX + "127.0.0.1:6667/", "root", "root");
        Statement statement = connection.createStatement()) {
      for (String sql : sqls) {
        statement.execute(sql);
      }
      boolean hasResult = statement.execute("select s1, temperature from root.turbine.d1");
      assertTrue(hasResult);
      ResultSet resultSet = statement.getResultSet();
      int count = 0;
      try {
        while (resultSet.next()) {
          String ans = resultSet.getString("Time")
                  + "," + resultSet.getString("root.turbine.d1.s1")
                  + "," + resultSet.getString("root.turbine.d1.s1");
          assertEquals(ret[count], ans);
          count++;
        }
      } finally {
        resultSet.close();
      }
      assertEquals(ret.length, count);
    } catch (Exception e) {
      e.printStackTrace();
      fail();
    }
  }
}<|MERGE_RESOLUTION|>--- conflicted
+++ resolved
@@ -217,11 +217,7 @@
       boolean hasResult = statement.execute("show timeseries root.turbine.d6.temperature");
       assertTrue(hasResult);
       int count = 0;
-<<<<<<< HEAD
-      try {
-=======
-      try (ResultSet resultSet = statement.getResultSet()) {
->>>>>>> b3ea173d
+      try (ResultSet resultSet = statement.getResultSet()) {
         while (resultSet.next()) {
           String ans = resultSet.getString("timeseries")
                   + "," + resultSet.getString("alias")
@@ -236,11 +232,6 @@
           assertEquals(ret[count], ans);
           count++;
         }
-<<<<<<< HEAD
-      } finally {
-        resultSet.close();
-=======
->>>>>>> b3ea173d
       }
       assertEquals(ret.length, count);
     } catch (Exception e) {
@@ -268,11 +259,7 @@
       boolean hasResult = statement.execute("show timeseries root.turbine.d1 where tag1=v1 limit 2 offset 1");
       assertTrue(hasResult);
       int count = 0;
-<<<<<<< HEAD
-      try {
-=======
-      try (ResultSet resultSet = statement.getResultSet()) {
->>>>>>> b3ea173d
+      try (ResultSet resultSet = statement.getResultSet()) {
         while (resultSet.next()) {
           String ans = resultSet.getString("timeseries")
                   + "," + resultSet.getString("alias")
@@ -287,11 +274,6 @@
           assertEquals(ret[count], ans);
           count++;
         }
-<<<<<<< HEAD
-      } finally {
-        resultSet.close();
-=======
->>>>>>> b3ea173d
       }
       assertEquals(ret.length, count);
     } catch (Exception e) {
@@ -321,11 +303,7 @@
       boolean hasResult = statement.execute("show timeseries");
       assertTrue(hasResult);
       int count = 0;
-<<<<<<< HEAD
-      try {
-=======
-      try (ResultSet resultSet = statement.getResultSet()) {
->>>>>>> b3ea173d
+      try (ResultSet resultSet = statement.getResultSet()) {
         while (resultSet.next()) {
           String ans = resultSet.getString("timeseries")
                   + "," + resultSet.getString("alias")
@@ -344,11 +322,6 @@
           assertEquals(ret1[count], ans);
           count++;
         }
-<<<<<<< HEAD
-      } finally {
-        resultSet.close();
-=======
->>>>>>> b3ea173d
       }
       assertEquals(ret1.length, count);
 
@@ -356,11 +329,7 @@
       hasResult = statement.execute("show timeseries");
       assertTrue(hasResult);
       count = 0;
-<<<<<<< HEAD
-      try {
-=======
-      try (ResultSet resultSet = statement.getResultSet()) {
->>>>>>> b3ea173d
+      try (ResultSet resultSet = statement.getResultSet()) {
         while (resultSet.next()) {
           String ans = resultSet.getString("timeseries")
                   + "," + resultSet.getString("alias")
@@ -376,11 +345,6 @@
           assertEquals(ret2[count], ans);
           count++;
         }
-<<<<<<< HEAD
-      } finally {
-        resultSet.close();
-=======
->>>>>>> b3ea173d
       }
       assertEquals(ret2.length, count);
 
@@ -411,11 +375,7 @@
       boolean hasResult = statement.execute("show timeseries");
       assertTrue(hasResult);
       int count = 0;
-<<<<<<< HEAD
-      try {
-=======
-      try (ResultSet resultSet = statement.getResultSet()) {
->>>>>>> b3ea173d
+      try (ResultSet resultSet = statement.getResultSet()) {
         while (resultSet.next()) {
           String ans = resultSet.getString("timeseries")
                   + "," + resultSet.getString("alias")
@@ -434,11 +394,6 @@
           assertEquals(ret1[count], ans);
           count++;
         }
-<<<<<<< HEAD
-      } finally {
-        resultSet.close();
-=======
->>>>>>> b3ea173d
       }
       assertEquals(ret1.length, count);
 
@@ -446,11 +401,7 @@
       hasResult = statement.execute("show timeseries");
       assertTrue(hasResult);
       count = 0;
-<<<<<<< HEAD
-      try {
-=======
-      try (ResultSet resultSet = statement.getResultSet()) {
->>>>>>> b3ea173d
+      try (ResultSet resultSet = statement.getResultSet()) {
         while (resultSet.next()) {
           String ans = resultSet.getString("timeseries")
                   + "," + resultSet.getString("alias")
@@ -466,11 +417,6 @@
           assertEquals(ret2[count], ans);
           count++;
         }
-<<<<<<< HEAD
-      } finally {
-        resultSet.close();
-=======
->>>>>>> b3ea173d
       }
       assertEquals(ret2.length, count);
 
@@ -537,11 +483,7 @@
       boolean hasResult = statement.execute("show timeseries");
       assertTrue(hasResult);
       int count = 0;
-<<<<<<< HEAD
-      try {
-=======
-      try (ResultSet resultSet = statement.getResultSet()) {
->>>>>>> b3ea173d
+      try (ResultSet resultSet = statement.getResultSet()) {
         while (resultSet.next()) {
           String ans = resultSet.getString("timeseries")
                   + "," + resultSet.getString("alias")
@@ -560,21 +502,12 @@
           count++;
         }
         assertEquals(ret1.length, count);
-<<<<<<< HEAD
-      } finally {
-        resultSet.close();
-=======
->>>>>>> b3ea173d
       }
       hasResult = statement.execute("show timeseries where unit=f");
       assertTrue(hasResult);
       count = 0;
       Set<String> res = new HashSet<>();
-<<<<<<< HEAD
-      try {
-=======
-      try (ResultSet resultSet = statement.getResultSet()) {
->>>>>>> b3ea173d
+      try (ResultSet resultSet = statement.getResultSet()) {
         while (resultSet.next()) {
           String ans =
                   resultSet.getString("timeseries")
@@ -594,11 +527,6 @@
         }
         assertEquals(ret2, res);
         assertEquals(ret2.size(), count);
-<<<<<<< HEAD
-      } finally {
-        resultSet.close();
-=======
->>>>>>> b3ea173d
       }
     } catch (Exception e) {
       e.printStackTrace();
@@ -653,11 +581,7 @@
       assertTrue(hasResult);
       int count = 0;
       Set<String> res = new HashSet<>();
-<<<<<<< HEAD
-      try {
-=======
-      try (ResultSet resultSet = statement.getResultSet()) {
->>>>>>> b3ea173d
+      try (ResultSet resultSet = statement.getResultSet()) {
         while (resultSet.next()) {
           String ans = resultSet.getString("timeseries")
                   + "," + resultSet.getString("alias")
@@ -675,11 +599,6 @@
           res.add(ans);
           count++;
         }
-<<<<<<< HEAD
-      } finally {
-        resultSet.close();
-=======
->>>>>>> b3ea173d
       }
       assertEquals(ret, res);
       assertEquals(ret.size(), count);
@@ -689,11 +608,7 @@
       assertTrue(hasResult);
       count = 0;
       res.clear();
-<<<<<<< HEAD
-      try {
-=======
-      try (ResultSet resultSet = statement.getResultSet()) {
->>>>>>> b3ea173d
+      try (ResultSet resultSet = statement.getResultSet()) {
         while (resultSet.next()) {
           String ans = resultSet.getString("timeseries")
                   + "," + resultSet.getString("alias")
@@ -713,29 +628,15 @@
         }
         assertEquals(ret, res);
         assertEquals(ret.size(), count);
-<<<<<<< HEAD
-      } finally {
-        resultSet.close();
-=======
->>>>>>> b3ea173d
       }
 
       statement.execute("show timeseries root.turbine where unit=c");
       count = 0;
-<<<<<<< HEAD
-      try {
-=======
-      try (ResultSet resultSet = statement.getResultSet()) {
->>>>>>> b3ea173d
+      try (ResultSet resultSet = statement.getResultSet()) {
         while (resultSet.next()) {
           count++;
         }
         assertEquals(0, count);
-<<<<<<< HEAD
-      } finally {
-        resultSet.close();
-=======
->>>>>>> b3ea173d
       }
 
     } catch (Exception e) {
@@ -793,11 +694,7 @@
       assertTrue(hasResult);
       int count = 0;
       Set<String> res = new HashSet<>();
-<<<<<<< HEAD
-      try {
-=======
-      try (ResultSet resultSet = statement.getResultSet()) {
->>>>>>> b3ea173d
+      try (ResultSet resultSet = statement.getResultSet()) {
         while (resultSet.next()) {
           String ans = resultSet.getString("timeseries")
                   + "," + resultSet.getString("alias")
@@ -813,11 +710,6 @@
           res.add(ans);
           count++;
         }
-<<<<<<< HEAD
-      } finally {
-        resultSet.close();
-=======
->>>>>>> b3ea173d
       }
       assertEquals(ret, res);
       assertEquals(ret.size(), count);
@@ -878,11 +770,7 @@
       assertTrue(hasResult);
       int count = 0;
       Set<String> res = new HashSet<>();
-<<<<<<< HEAD
-      try {
-=======
-      try (ResultSet resultSet = statement.getResultSet()) {
->>>>>>> b3ea173d
+      try (ResultSet resultSet = statement.getResultSet()) {
         while (resultSet.next()) {
           String ans = resultSet.getString("timeseries")
                   + "," + resultSet.getString("alias")
@@ -901,11 +789,6 @@
           res.add(ans);
           count++;
         }
-<<<<<<< HEAD
-      } finally {
-        resultSet.close();
-=======
->>>>>>> b3ea173d
       }
       assertEquals(ret, res);
       assertEquals(ret.size(), count);
@@ -914,11 +797,7 @@
       assertTrue(hasResult);
       count = 0;
       res.clear();
-<<<<<<< HEAD
-      try {
-=======
-      try (ResultSet resultSet = statement.getResultSet()) {
->>>>>>> b3ea173d
+      try (ResultSet resultSet = statement.getResultSet()) {
         while (resultSet.next()) {
           String ans = resultSet.getString("timeseries")
                   + "," + resultSet.getString("alias")
@@ -934,11 +813,6 @@
           res.add(ans);
           count++;
         }
-<<<<<<< HEAD
-      } finally {
-        resultSet.close();
-=======
->>>>>>> b3ea173d
       }
       assertEquals(ret2, res);
       assertEquals(ret2.size(), count);
@@ -1028,11 +902,7 @@
       boolean hasResult = statement.execute("show timeseries");
       assertTrue(hasResult);
       int count = 0;
-<<<<<<< HEAD
-      try {
-=======
-      try (ResultSet resultSet = statement.getResultSet()) {
->>>>>>> b3ea173d
+      try (ResultSet resultSet = statement.getResultSet()) {
         while (resultSet.next()) {
           String ans = resultSet.getString("timeseries")
                   + "," + resultSet.getString("alias")
@@ -1047,11 +917,6 @@
           assertEquals(ret[count], ans);
           count++;
         }
-<<<<<<< HEAD
-      } finally {
-        resultSet.close();
-=======
->>>>>>> b3ea173d
       }
       assertEquals(ret.length, count);
 
