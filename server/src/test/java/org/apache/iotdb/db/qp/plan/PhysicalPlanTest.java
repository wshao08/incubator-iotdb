--- conflicted
+++ resolved
@@ -23,11 +23,6 @@
 import static org.junit.Assert.fail;
 
 import java.io.File;
-<<<<<<< HEAD
-=======
-import org.apache.iotdb.db.exception.StartupException;
-import org.apache.iotdb.db.exception.metadata.MetadataException;
->>>>>>> 4a760ac6
 import org.apache.iotdb.db.exception.query.QueryProcessException;
 import org.apache.iotdb.db.metadata.MManager;
 import org.apache.iotdb.db.qp.QueryProcessor;
@@ -69,7 +64,7 @@
   private QueryProcessor processor = new QueryProcessor(new MemIntQpExecutor());
 
   @Before
-  public void before() throws QueryProcessException, StartupException {
+  public void before() throws QueryProcessException {
     Path path1 = new Path(
         new StringContainer(new String[]{"root", "vehicle", "d1", "s1"},
             TsFileConstant.PATH_SEPARATOR));
@@ -190,11 +185,7 @@
 
   @Test
   public void testGroupBy3()
-<<<<<<< HEAD
-          throws QueryProcessException {
-=======
-      throws QueryProcessException, MetadataException {
->>>>>>> 4a760ac6
+      throws QueryProcessException {
     String sqlStr =
         "select count(s1) " + "from root.vehicle.d1 " + "where s1 < 20 and time <= now() "
             + "group by([2017-6-2T12:00:12+07:00,2017-6-12T12:00:12+07:00], 3h, 24h)";
