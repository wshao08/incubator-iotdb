--- conflicted
+++ resolved
@@ -143,17 +143,10 @@
       try {
         while (resultSet.next()) {
           String ans =
-<<<<<<< HEAD
-                  resultSet.getString(TestConstant.TIMESTAMP_STR)
-                          + "," + resultSet.getString(TestConstant.d0 + IoTDBConstant.PATH_SEPARATOR + TestConstant.s0)
-                          + "," + resultSet.getString(TestConstant.d0 + IoTDBConstant.PATH_SEPARATOR + TestConstant.s1)
-                          + "," + resultSet.getString(TestConstant.d0 + IoTDBConstant.PATH_SEPARATOR + TestConstant.s2);
-=======
               resultSet.getString(TestConstant.TIMESTAMP_STR)
                   + "," + resultSet.getString(TestConstant.d0 + IoTDBConstant.PATH_SEPARATOR + TestConstant.s0)
                   + "," + resultSet.getString(TestConstant.d0 + IoTDBConstant.PATH_SEPARATOR + TestConstant.s1)
                   + "," + resultSet.getString(TestConstant.d0 + IoTDBConstant.PATH_SEPARATOR + TestConstant.s2);
->>>>>>> b3ea173d
           writer1.println(ans);
         }
         writer1.close();
@@ -189,17 +182,10 @@
       try {
         while (resultSet.next()) {
           String ans =
-<<<<<<< HEAD
-                  resultSet.getString(TestConstant.TIMESTAMP_STR)
-                          + "," + resultSet.getString(TestConstant.d0 + IoTDBConstant.PATH_SEPARATOR + TestConstant.s0)
-                          + "," + resultSet.getString(TestConstant.d0 + IoTDBConstant.PATH_SEPARATOR + TestConstant.s1)
-                          + "," + resultSet.getString(TestConstant.d0 + IoTDBConstant.PATH_SEPARATOR + TestConstant.s2);
-=======
               resultSet.getString(TestConstant.TIMESTAMP_STR)
                   + "," + resultSet.getString(TestConstant.d0 + IoTDBConstant.PATH_SEPARATOR + TestConstant.s0)
                   + "," + resultSet.getString(TestConstant.d0 + IoTDBConstant.PATH_SEPARATOR + TestConstant.s1)
                   + "," + resultSet.getString(TestConstant.d0 + IoTDBConstant.PATH_SEPARATOR + TestConstant.s2);
->>>>>>> b3ea173d
           writer2.println(ans);
         }
         writer2.close();
