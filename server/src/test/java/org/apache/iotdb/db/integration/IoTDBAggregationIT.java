/*
 * Licensed to the Apache Software Foundation (ASF) under one
 * or more contributor license agreements.  See the NOTICE file
 * distributed with this work for additional information
 * regarding copyright ownership.  The ASF licenses this file
 * to you under the Apache License, Version 2.0 (the
 * "License"); you may not use this file except in compliance
 * with the License.  You may obtain a copy of the License at
 *
 *     http://www.apache.org/licenses/LICENSE-2.0
 *
 * Unless required by applicable law or agreed to in writing,
 * software distributed under the License is distributed on an
 * "AS IS" BASIS, WITHOUT WARRANTIES OR CONDITIONS OF ANY
 * KIND, either express or implied.  See the License for the
 * specific language governing permissions and limitations
 * under the License.
 */

package org.apache.iotdb.db.integration;

import static org.apache.iotdb.db.constant.TestConstant.avg;
import static org.apache.iotdb.db.constant.TestConstant.count;
import static org.apache.iotdb.db.constant.TestConstant.first_value;
import static org.apache.iotdb.db.constant.TestConstant.last_value;
import static org.apache.iotdb.db.constant.TestConstant.max_time;
import static org.apache.iotdb.db.constant.TestConstant.max_value;
import static org.apache.iotdb.db.constant.TestConstant.min_time;
import static org.apache.iotdb.db.constant.TestConstant.min_value;
import static org.apache.iotdb.db.constant.TestConstant.sum;
import static org.junit.Assert.fail;

import java.sql.Connection;
import java.sql.DriverManager;
import java.sql.ResultSet;
import java.sql.SQLException;
import java.sql.Statement;
import java.util.Locale;
import org.apache.iotdb.db.conf.IoTDBDescriptor;
import org.apache.iotdb.db.utils.EnvironmentUtils;
import org.apache.iotdb.jdbc.Config;
import org.junit.After;
import org.junit.Assert;
import org.junit.Before;
import org.junit.Test;
import org.slf4j.Logger;
import org.slf4j.LoggerFactory;

public class IoTDBAggregationIT {

  private static final String TIMESTAMP_STR = "Time";
  private static final String TEMPERATURE_STR = "root.ln.wf01.wt01.temperature";

  private static String[] creationSqls = new String[]{
      "SET STORAGE GROUP TO root.vehicle.d0",
      "SET STORAGE GROUP TO root.vehicle.d1",

      "CREATE TIMESERIES root.vehicle.d0.s0 WITH DATATYPE=INT32, ENCODING=RLE",
      "CREATE TIMESERIES root.vehicle.d0.s1 WITH DATATYPE=INT64, ENCODING=RLE",
      "CREATE TIMESERIES root.vehicle.d0.s2 WITH DATATYPE=FLOAT, ENCODING=RLE",
      "CREATE TIMESERIES root.vehicle.d0.s3 WITH DATATYPE=TEXT, ENCODING=PLAIN",
      "CREATE TIMESERIES root.vehicle.d0.s4 WITH DATATYPE=BOOLEAN, ENCODING=PLAIN"
  };
  private static String[] dataSet2 = new String[]{
      "SET STORAGE GROUP TO root.ln.wf01.wt01",
      "CREATE TIMESERIES root.ln.wf01.wt01.status WITH DATATYPE=BOOLEAN, ENCODING=PLAIN",
      "CREATE TIMESERIES root.ln.wf01.wt01.temperature WITH DATATYPE=FLOAT, ENCODING=PLAIN",
      "CREATE TIMESERIES root.ln.wf01.wt01.hardware WITH DATATYPE=INT32, ENCODING=PLAIN",
      "INSERT INTO root.ln.wf01.wt01(timestamp,temperature,status, hardware) "
          + "values(1, 1.1, false, 11)",
      "INSERT INTO root.ln.wf01.wt01(timestamp,temperature,status, hardware) "
          + "values(2, 2.2, true, 22)",
      "INSERT INTO root.ln.wf01.wt01(timestamp,temperature,status, hardware) "
          + "values(3, 3.3, false, 33 )",
      "INSERT INTO root.ln.wf01.wt01(timestamp,temperature,status, hardware) "
          + "values(4, 4.4, false, 44)",
      "INSERT INTO root.ln.wf01.wt01(timestamp,temperature,status, hardware) "
          + "values(5, 5.5, false, 55)"
  };
  private final String d0s0 = "root.vehicle.d0.s0";
  private final String d0s1 = "root.vehicle.d0.s1";
  private final String d0s2 = "root.vehicle.d0.s2";
  private final String d0s3 = "root.vehicle.d0.s3";
  private String insertTemplate = "INSERT INTO root.vehicle.d0(timestamp,s0,s1,s2,s3,s4)"
      + " VALUES(%d,%d,%d,%f,%s,%s)";
  private long prevPartitionInterval;

  @Before
  public void setUp() throws Exception {
    EnvironmentUtils.closeStatMonitor();
    prevPartitionInterval = IoTDBDescriptor.getInstance().getConfig().getPartitionInterval();
    IoTDBDescriptor.getInstance().getConfig().setPartitionInterval(1000);
    EnvironmentUtils.envSetUp();
    Class.forName(Config.JDBC_DRIVER_NAME);
    prepareData();
  }

  @After
  public void tearDown() throws Exception {
    EnvironmentUtils.cleanEnv();
    IoTDBDescriptor.getInstance().getConfig().setPartitionInterval(prevPartitionInterval);
  }

  //add test for part of points in page don't satisfy filter
  //details in: https://issues.apache.org/jira/projects/IOTDB/issues/IOTDB-54
  @Test
  public void test() throws SQLException {
    String[] retArray = new String[]{
        "0,2",
        "0,4",
        "0,3"
    };
    try (Connection connection = DriverManager.
        getConnection("jdbc:iotdb://127.0.0.1:6667/", "root", "root");
        Statement statement = connection.createStatement()) {

      boolean hasResultSet = statement.execute(
          "SELECT count(temperature) FROM root.ln.wf01.wt01 WHERE time > 3");

      Assert.assertTrue(hasResultSet);
      int cnt;
      try (ResultSet resultSet = statement.getResultSet();) {
        cnt = 0;
        while (resultSet.next()) {
          String ans = resultSet.getString(TIMESTAMP_STR) + "," +
              resultSet.getString(count(TEMPERATURE_STR));
          Assert.assertEquals(retArray[cnt], ans);
          cnt++;
        }
        Assert.assertEquals(1, cnt);
      }

      hasResultSet = statement.execute(
          "SELECT min_time(temperature) FROM root.ln.wf01.wt01 WHERE time > 3");

      Assert.assertTrue(hasResultSet);
      try (ResultSet resultSet = statement.getResultSet()) {
        while (resultSet.next()) {
          String ans = resultSet.getString(TIMESTAMP_STR) + "," +
              resultSet.getString(min_time(TEMPERATURE_STR));
          Assert.assertEquals(retArray[cnt], ans);
          cnt++;
        }
        Assert.assertEquals(2, cnt);
      }

      hasResultSet = statement.execute(
          "SELECT min_time(temperature) FROM root.ln.wf01.wt01 WHERE temperature > 3");

      Assert.assertTrue(hasResultSet);
      try (ResultSet resultSet = statement.getResultSet()) {
        while (resultSet.next()) {
          String ans = resultSet.getString(TIMESTAMP_STR) + "," +
              resultSet.getString(min_time(TEMPERATURE_STR));
          Assert.assertEquals(retArray[cnt], ans);
          cnt++;
        }
        Assert.assertEquals(3, cnt);
      }

    } catch (Exception e) {
      e.printStackTrace();
      fail(e.getMessage());
    }
  }

  @Test
  public void countTest() throws SQLException {
    String[] retArray = new String[]{
        "0,2001,2001,2001,2001",
        "0,7500,7500,7500,7500"
    };
    try (Connection connection = DriverManager.
        getConnection("jdbc:iotdb://127.0.0.1:6667/", "root", "root");
        Statement statement = connection.createStatement()) {
      boolean hasResultSet = statement.execute("SELECT count(s0),count(s1),count(s2),count(s3) " +
          "FROM root.vehicle.d0 WHERE time >= 6000 AND time <= 9000");

      Assert.assertTrue(hasResultSet);
      int cnt;
      try (ResultSet resultSet = statement.getResultSet();) {
        cnt = 0;
        while (resultSet.next()) {
          String ans = resultSet.getString(TIMESTAMP_STR) + "," + resultSet.getString(count(d0s0))
              + "," + resultSet.getString(count(d0s1)) + "," + resultSet.getString(count(d0s2))
              + "," + resultSet.getString(count(d0s3));
          Assert.assertEquals(retArray[cnt], ans);
          cnt++;
        }
        Assert.assertEquals(1, cnt);
      }

      hasResultSet = statement.execute("SELECT count(s0),count(s1),count(s2),count(s3) " +
          "FROM root.vehicle.d0");

      Assert.assertTrue(hasResultSet);
      try (ResultSet resultSet = statement.getResultSet()) {
        while (resultSet.next()) {
          String ans = resultSet.getString(TIMESTAMP_STR) + "," + resultSet.getString(count(d0s0))
              + "," + resultSet.getString(count(d0s1)) + "," + resultSet.getString(count(d0s2))
              + "," + resultSet.getString(count(d0s3));
          Assert.assertEquals(retArray[cnt], ans);
          cnt++;
        }
        Assert.assertEquals(2, cnt);
      }
    } catch (Exception e) {
      e.printStackTrace();
      fail(e.getMessage());
    }
  }

  @Test
  public void firstTest() {
    String[] retArray = new String[]{
        "0,2000,2000,2000.0,2000",
        "0,500,500,500.0,500"
    };
    try (Connection connection = DriverManager.
        getConnection("jdbc:iotdb://127.0.0.1:6667/", "root", "root");
        Statement statement = connection.createStatement()) {

      boolean hasResultSet = statement
          .execute("SELECT first_value(s0),first_value(s1),first_value(s2),first_value(s3) " +
              "FROM root.vehicle.d0 WHERE time >= 1500 AND time <= 9000");

      Assert.assertTrue(hasResultSet);

      int cnt;
      try (ResultSet resultSet = statement.getResultSet()) {
        cnt = 0;
        while (resultSet.next()) {
          String ans =
              resultSet.getString(TIMESTAMP_STR) + "," + resultSet.getString(first_value(d0s0))
                  + "," + resultSet.getString(first_value(d0s1)) + "," + resultSet
                  .getString(first_value(d0s2))
                  + "," + resultSet.getString(first_value(d0s3));
          Assert.assertEquals(retArray[cnt], ans);
          cnt++;
        }
        Assert.assertEquals(1, cnt);
      }

      hasResultSet = statement
          .execute("SELECT first_value(s0),first_value(s1),first_value(s2),first_value(s3) " +
              "FROM root.vehicle.d0");

      Assert.assertTrue(hasResultSet);
      try (ResultSet resultSet = statement.getResultSet()) {
        while (resultSet.next()) {
          String ans =
              resultSet.getString(TIMESTAMP_STR) + "," + resultSet.getString(first_value(d0s0))
                  + "," + resultSet.getString(first_value(d0s1)) + "," + resultSet
                  .getString(first_value(d0s2))
                  + "," + resultSet.getString(first_value(d0s3));
          Assert.assertEquals(retArray[cnt], ans);
          cnt++;
        }
        Assert.assertEquals(2, cnt);
      }
    } catch (Exception e) {
      e.printStackTrace();
      fail(e.getMessage());
    }
  }

  @Test
  public void lastTest() throws SQLException {
    String[] retArray = new String[]{
        "0,8499,8499.0",
        "0,1499,1499.0",
        "0,2200,2200.0"
    };
    try (Connection connection = DriverManager.
        getConnection("jdbc:iotdb://127.0.0.1:6667/", "root", "root");
        Statement statement = connection.createStatement()) {

      boolean hasResultSet = statement.execute("SELECT last_value(s0),last_value(s2) " +
          "FROM root.vehicle.d0 WHERE time >= 1500 AND time < 9000");

      Assert.assertTrue(hasResultSet);
      int cnt;
      try (ResultSet resultSet = statement.getResultSet()) {
        cnt = 0;
        while (resultSet.next()) {
          String ans =
              resultSet.getString(TIMESTAMP_STR) + "," + resultSet.getString(last_value(d0s0))
                  + "," + resultSet.getString(last_value(d0s2));
          Assert.assertEquals(retArray[cnt], ans);
          cnt++;
        }
        Assert.assertEquals(1, cnt);
      }

      hasResultSet = statement.execute("SELECT last_value(s0),last_value(s2) " +
          "FROM root.vehicle.d0 WHERE time <= 1600");

      Assert.assertTrue(hasResultSet);
      try (ResultSet resultSet = statement.getResultSet()) {
        while (resultSet.next()) {
          String ans =
              resultSet.getString(TIMESTAMP_STR) + "," + resultSet.getString(last_value(d0s0))
                  + "," + resultSet.getString(last_value(d0s2));
          Assert.assertEquals(retArray[cnt], ans);
          cnt++;
        }
        Assert.assertEquals(2, cnt);
      }

      hasResultSet = statement.execute("SELECT last_value(s0),last_value(s2) " +
          "FROM root.vehicle.d0 WHERE time <= 2200");

      Assert.assertTrue(hasResultSet);
      try (ResultSet resultSet = statement.getResultSet()) {
        while (resultSet.next()) {
          String ans =
              resultSet.getString(TIMESTAMP_STR) + "," + resultSet.getString(last_value(d0s0))
                  + "," + resultSet.getString(last_value(d0s2));
          Assert.assertEquals(retArray[cnt], ans);
          cnt++;
        }
        Assert.assertEquals(3, cnt);
      }
    } catch (Exception e) {
      e.printStackTrace();
      fail(e.getMessage());
    }
  }

  @Test
  public void maxminTimeTest() throws SQLException {
    String[] retArray = new String[]{
        "0,8499,500",
        "0,2499,2000"
    };
    try (Connection connection = DriverManager.
        getConnection("jdbc:iotdb://127.0.0.1:6667/", "root", "root");
        Statement statement = connection.createStatement()) {

      boolean hasResultSet = statement.execute("SELECT max_time(s0),min_time(s2) " +
          "FROM root.vehicle.d0 WHERE time >= 100 AND time < 9000");

      Assert.assertTrue(hasResultSet);
      int cnt;
      try (ResultSet resultSet = statement.getResultSet()) {
        cnt = 0;
        while (resultSet.next()) {
          String ans =
              resultSet.getString(TIMESTAMP_STR) + "," + resultSet.getString(max_time(d0s0))
                  + "," + resultSet.getString(min_time(d0s2));
          Assert.assertEquals(retArray[cnt], ans);
          cnt++;
        }
        Assert.assertEquals(1, cnt);
      }

      hasResultSet = statement.execute("SELECT max_time(s0),min_time(s2) " +
          "FROM root.vehicle.d0 WHERE time <= 2500 AND time > 1800");

      Assert.assertTrue(hasResultSet);
      try (ResultSet resultSet = statement.getResultSet()) {
        while (resultSet.next()) {
          String ans =
              resultSet.getString(TIMESTAMP_STR) + "," + resultSet.getString(max_time(d0s0))
                  + "," + resultSet.getString(min_time(d0s2));
          Assert.assertEquals(retArray[cnt], ans);
          cnt++;
        }
        Assert.assertEquals(2, cnt);
      }
    } catch (Exception e) {
      e.printStackTrace();
      fail(e.getMessage());
    }
  }

  @Test
  public void maxminValueTest() throws SQLException {
    String[] retArray = new String[]{
        "0,8499,500.0",
        "0,2499,500.0"
    };
    try (Connection connection = DriverManager.
        getConnection("jdbc:iotdb://127.0.0.1:6667/", "root", "root");
        Statement statement = connection.createStatement()) {

      boolean hasResultSet = statement.execute("SELECT max_value(s0),min_value(s2) " +
          "FROM root.vehicle.d0 WHERE time >= 100 AND time < 9000");

      Assert.assertTrue(hasResultSet);
      int cnt;
      try (ResultSet resultSet = statement.getResultSet()) {
        cnt = 0;
        while (resultSet.next()) {
          String ans =
              resultSet.getString(TIMESTAMP_STR) + "," + resultSet.getString(max_value(d0s0))
                  + "," + resultSet.getString(min_value(d0s2));
          Assert.assertEquals(retArray[cnt], ans);
          cnt++;
        }
        Assert.assertEquals(1, cnt);
      }

      hasResultSet = statement.execute("SELECT max_value(s0),min_value(s2) " +
          "FROM root.vehicle.d0 WHERE time < 2500");

      Assert.assertTrue(hasResultSet);
      try (ResultSet resultSet = statement.getResultSet()) {
        while (resultSet.next()) {
          String ans =
              resultSet.getString(TIMESTAMP_STR) + "," + resultSet.getString(max_value(d0s0))
                  + "," + resultSet.getString(min_value(d0s2));
          Assert.assertEquals(retArray[cnt], ans);
          cnt++;
        }
        Assert.assertEquals(2, cnt);
      }
    } catch (Exception e) {
      e.printStackTrace();
      fail(e.getMessage());
    }
  }

  @Test
  public void avgSumTest() {
    String[] retArray = new String[]{
        "0,1.4508E7,7250.374812593702",
        "0,626750.0,1250.9980039920158"
    };
    try (Connection connection = DriverManager.
        getConnection("jdbc:iotdb://127.0.0.1:6667/", "root", "root");
        Statement statement = connection.createStatement()) {

      boolean hasResultSet = statement.execute("SELECT sum(s0),avg(s2)" +
          "FROM root.vehicle.d0 WHERE time >= 6000 AND time <= 9000");

      Assert.assertTrue(hasResultSet);
      int cnt = 0;
      try (ResultSet resultSet = statement.getResultSet()) {
        while (resultSet.next()) {
          String ans = resultSet.getString(TIMESTAMP_STR) + "," + resultSet.getString(sum(d0s0))
              + "," + resultSet.getString(avg(d0s2));
          Assert.assertEquals(retArray[cnt], ans);
          cnt++;
        }
        Assert.assertEquals(1, cnt);
      }

      hasResultSet = statement.execute("SELECT sum(s0),avg(s2)" +
          "FROM root.vehicle.d0 WHERE time >= 1000 AND time <= 2000");
      Assert.assertTrue(hasResultSet);

      try (ResultSet resultSet = statement.getResultSet()) {
        while (resultSet.next()) {
          String ans = resultSet.getString(TIMESTAMP_STR) + "," + resultSet.getString(sum(d0s0))
              + "," + resultSet.getString(avg(d0s2));
          Assert.assertEquals(retArray[cnt], ans);
          cnt++;
        }
        Assert.assertEquals(2, cnt);
      }
    } catch (Exception e) {
      e.printStackTrace();

      fail(e.getMessage());
    }
  }

  @Test
  public void avgSumErrorTest() throws SQLException {
    try (Connection connection = DriverManager.
        getConnection("jdbc:iotdb://127.0.0.1:6667/", "root", "root");
        Statement statement = connection.createStatement()) {
      try {
        statement.execute("SELECT avg(s3)" +
            "FROM root.vehicle.d0 WHERE time >= 6000 AND time <= 9000");
<<<<<<< HEAD
        ResultSet resultSet = statement.getResultSet();
        try {
          resultSet.next();
          fail();
        } finally {
          resultSet.close();
=======
        try (ResultSet resultSet = statement.getResultSet()) {
          resultSet.next();
          fail();
>>>>>>> b3ea173d
        }
      } catch (Exception e) {
        Assert.assertEquals("500: Unsupported data type in aggregation AVG : TEXT", e.getMessage());
      }
      try {
        statement.execute("SELECT sum(s3)" +
            "FROM root.vehicle.d0 WHERE time >= 6000 AND time <= 9000");
<<<<<<< HEAD
        ResultSet resultSet = statement.getResultSet();
        try {
          resultSet.next();
          fail();
        } finally {
          resultSet.close();
=======
        try (ResultSet resultSet = statement.getResultSet()) {
          resultSet.next();
          fail();
>>>>>>> b3ea173d
        }
      } catch (Exception e) {
        Assert.assertEquals("500: Unsupported data type in aggregation SUM : TEXT", e.getMessage());
      }
      try {
        statement.execute("SELECT avg(s4)" +
            "FROM root.vehicle.d0 WHERE time >= 6000 AND time <= 9000");
<<<<<<< HEAD
        ResultSet resultSet = statement.getResultSet();
        try {
          resultSet.next();
          fail();
        } finally {
          resultSet.close();
=======
        try (ResultSet resultSet = statement.getResultSet()) {
          resultSet.next();
          fail();
>>>>>>> b3ea173d
        }
      } catch (Exception e) {
        Assert.assertEquals("500: Unsupported data type in aggregation AVG : BOOLEAN",
            e.getMessage());
      }
      try {
        statement.execute("SELECT sum(s4)" +
            "FROM root.vehicle.d0 WHERE time >= 6000 AND time <= 9000");
<<<<<<< HEAD
        ResultSet resultSet = statement.getResultSet();
        try {
          resultSet.next();
          fail();
        } finally {
          resultSet.close();
=======
        try (ResultSet resultSet = statement.getResultSet()) {
          resultSet.next();
          fail();
>>>>>>> b3ea173d
        }
      } catch (Exception e) {
        Assert.assertEquals("500: Unsupported data type in aggregation SUM : BOOLEAN",
            e.getMessage());
      }
      try {
        statement.execute("SELECT avg(status) FROM root.ln.wf01.wt01");
<<<<<<< HEAD
        ResultSet resultSet = statement.getResultSet();
        try {
          resultSet.next();
          fail();
        } finally {
          resultSet.close();
=======
        try (ResultSet resultSet = statement.getResultSet()) {
          resultSet.next();
          fail();
>>>>>>> b3ea173d
        }
      } catch (Exception e) {
        Assert.assertEquals("500: Boolean statistics does not support: avg",
            e.getMessage());
      }
    } catch (Exception e) {
      e.printStackTrace();
      fail(e.getMessage());
    }
  }

  /**
   * test aggregation query with more than one functions on one series
   */
  @Test
  public void mergeAggrOnOneSeriesTest() {
    String[] retArray = new String[]{
        "0,1.4508E7,7250.374812593702,7250.374812593702,1.4508E7",
        "0,626750.0,1250.9980039920158,1250.9980039920158,626750.0",
        "0,1.4508E7,2001,7250.374812593702,7250.374812593702",
        "0,1.4508E7,2001,7250.374812593702,7250.374812593702,2001,1.4508E7"

    };
    try (Connection connection = DriverManager.
        getConnection("jdbc:iotdb://127.0.0.1:6667/", "root", "root");
        Statement statement = connection.createStatement()) {

      boolean hasResultSet = statement.execute("SELECT sum(s0), avg(s2), avg(s0), sum(s2)" +
          "FROM root.vehicle.d0 WHERE time >= 6000 AND time <= 9000");

      Assert.assertTrue(hasResultSet);
      int cnt = 0;
      try (ResultSet resultSet = statement.getResultSet()) {
        while (resultSet.next()) {
          String ans = resultSet.getString(TIMESTAMP_STR) + "," + resultSet.getString(sum(d0s0))
              + "," + resultSet.getString(avg(d0s2)) + "," + resultSet.getString(avg(d0s0))
              + "," + resultSet.getString(sum(d0s2));
          Assert.assertEquals(retArray[cnt], ans);
          cnt++;
        }
        Assert.assertEquals(1, cnt);
      }

      hasResultSet = statement.execute("SELECT sum(s0), avg(s2), avg(s0), sum(s2)" +
          "FROM root.vehicle.d0 WHERE time >= 1000 AND time <= 2000");
      Assert.assertTrue(hasResultSet);

      try (ResultSet resultSet = statement.getResultSet()) {
        while (resultSet.next()) {
          String ans = resultSet.getString(TIMESTAMP_STR) + "," + resultSet.getString(sum(d0s0))
              + "," + resultSet.getString(avg(d0s2)) + "," + resultSet.getString(avg(d0s0))
              + "," + resultSet.getString(sum(d0s2));
          Assert.assertEquals(retArray[cnt], ans);
          cnt++;
        }
        Assert.assertEquals(2, cnt);
      }

      hasResultSet = statement.execute("SELECT sum(s0), count(s0), avg(s2), avg(s0)" +
          "FROM root.vehicle.d0 WHERE time >= 6000 AND time <= 9000");
      Assert.assertTrue(hasResultSet);

      try (ResultSet resultSet = statement.getResultSet()) {
        while (resultSet.next()) {
          String ans = resultSet.getString(TIMESTAMP_STR) + "," + resultSet.getString(sum(d0s0))
              + "," + resultSet.getString(count(d0s0)) + "," + resultSet.getString(avg(d0s2))
              + "," + resultSet.getString(avg(d0s0));
          Assert.assertEquals(retArray[cnt], ans);
          cnt++;
        }
        Assert.assertEquals(3, cnt);
      }

      hasResultSet = statement
          .execute("SELECT sum(s2), count(s0), avg(s2), avg(s1), count(s2),sum(s0)" +
              "FROM root.vehicle.d0 WHERE time >= 6000 AND time <= 9000");
      Assert.assertTrue(hasResultSet);

      try (ResultSet resultSet = statement.getResultSet()) {
        while (resultSet.next()) {
          String ans = resultSet.getString(TIMESTAMP_STR) + "," + resultSet.getString(sum(d0s2))
              + "," + resultSet.getString(count(d0s0)) + "," + resultSet.getString(avg(d0s2))
              + "," + resultSet.getString(avg(d0s1)) + "," + resultSet.getString(count(d0s2))
              + "," + resultSet.getString(sum(d0s0));
          Assert.assertEquals(retArray[cnt], ans);
          cnt++;
        }
        Assert.assertEquals(4, cnt);
      }
    } catch (Exception e) {
      e.printStackTrace();
      fail(e.getMessage());
    }
  }


  private void prepareData() throws SQLException {
    try (Connection connection = DriverManager
        .getConnection(Config.IOTDB_URL_PREFIX + "127.0.0.1:6667/", "root",
            "root");
        Statement statement = connection.createStatement()) {

      for (String sql : creationSqls) {
        statement.execute(sql);
      }

      for (String sql : dataSet2) {
        statement.execute(sql);
      }

      // prepare BufferWrite file
      for (int i = 5000; i < 7000; i++) {
        statement.execute(String
            .format(Locale.ENGLISH, insertTemplate, i, i, i, (double) i, "\'" + i + "\'", "true"));
      }
      statement.execute("FLUSH");
      for (int i = 7500; i < 8500; i++) {
        statement.execute(String
            .format(Locale.ENGLISH, insertTemplate, i, i, i, (double) i, "\'" + i + "\'", "false"));
      }
      statement.execute("FLUSH");
      // prepare Unseq-File
      for (int i = 500; i < 1500; i++) {
        statement.execute(String
            .format(Locale.ENGLISH, insertTemplate, i, i, i, (double) i, "\'" + i + "\'", "true"));
      }
      statement.execute("FLUSH");
      for (int i = 3000; i < 6500; i++) {
        statement.execute(String
            .format(Locale.ENGLISH, insertTemplate, i, i, i, (double) i, "\'" + i + "\'", "false"));
      }
      statement.execute("merge");

      // prepare BufferWrite cache
      for (int i = 9000; i < 10000; i++) {
        statement.execute(String
            .format(Locale.ENGLISH, insertTemplate, i, i, i, (double) i, "\'" + i + "\'", "true"));
      }
      // prepare Overflow cache
      for (int i = 2000; i < 2500; i++) {
        statement.execute(String
            .format(Locale.ENGLISH, insertTemplate, i, i, i, (double) i, "\'" + i + "\'", "false"));
      }

    } catch (Exception e) {
      e.printStackTrace();
    }
  }
}<|MERGE_RESOLUTION|>--- conflicted
+++ resolved
@@ -474,18 +474,9 @@
       try {
         statement.execute("SELECT avg(s3)" +
             "FROM root.vehicle.d0 WHERE time >= 6000 AND time <= 9000");
-<<<<<<< HEAD
-        ResultSet resultSet = statement.getResultSet();
-        try {
-          resultSet.next();
-          fail();
-        } finally {
-          resultSet.close();
-=======
         try (ResultSet resultSet = statement.getResultSet()) {
           resultSet.next();
           fail();
->>>>>>> b3ea173d
         }
       } catch (Exception e) {
         Assert.assertEquals("500: Unsupported data type in aggregation AVG : TEXT", e.getMessage());
@@ -493,18 +484,9 @@
       try {
         statement.execute("SELECT sum(s3)" +
             "FROM root.vehicle.d0 WHERE time >= 6000 AND time <= 9000");
-<<<<<<< HEAD
-        ResultSet resultSet = statement.getResultSet();
-        try {
-          resultSet.next();
-          fail();
-        } finally {
-          resultSet.close();
-=======
         try (ResultSet resultSet = statement.getResultSet()) {
           resultSet.next();
           fail();
->>>>>>> b3ea173d
         }
       } catch (Exception e) {
         Assert.assertEquals("500: Unsupported data type in aggregation SUM : TEXT", e.getMessage());
@@ -512,18 +494,9 @@
       try {
         statement.execute("SELECT avg(s4)" +
             "FROM root.vehicle.d0 WHERE time >= 6000 AND time <= 9000");
-<<<<<<< HEAD
-        ResultSet resultSet = statement.getResultSet();
-        try {
-          resultSet.next();
-          fail();
-        } finally {
-          resultSet.close();
-=======
         try (ResultSet resultSet = statement.getResultSet()) {
           resultSet.next();
           fail();
->>>>>>> b3ea173d
         }
       } catch (Exception e) {
         Assert.assertEquals("500: Unsupported data type in aggregation AVG : BOOLEAN",
@@ -532,18 +505,9 @@
       try {
         statement.execute("SELECT sum(s4)" +
             "FROM root.vehicle.d0 WHERE time >= 6000 AND time <= 9000");
-<<<<<<< HEAD
-        ResultSet resultSet = statement.getResultSet();
-        try {
-          resultSet.next();
-          fail();
-        } finally {
-          resultSet.close();
-=======
         try (ResultSet resultSet = statement.getResultSet()) {
           resultSet.next();
           fail();
->>>>>>> b3ea173d
         }
       } catch (Exception e) {
         Assert.assertEquals("500: Unsupported data type in aggregation SUM : BOOLEAN",
@@ -551,18 +515,9 @@
       }
       try {
         statement.execute("SELECT avg(status) FROM root.ln.wf01.wt01");
-<<<<<<< HEAD
-        ResultSet resultSet = statement.getResultSet();
-        try {
-          resultSet.next();
-          fail();
-        } finally {
-          resultSet.close();
-=======
         try (ResultSet resultSet = statement.getResultSet()) {
           resultSet.next();
           fail();
->>>>>>> b3ea173d
         }
       } catch (Exception e) {
         Assert.assertEquals("500: Boolean statistics does not support: avg",
