--- conflicted
+++ resolved
@@ -582,12 +582,9 @@
     Class.forName(Config.JDBC_DRIVER_NAME);
     try (Connection adminCon = DriverManager
             .getConnection(Config.IOTDB_URL_PREFIX + "127.0.0.1:6667/", "root", "root");
-<<<<<<< HEAD
          Statement adminStmt = adminCon.createStatement();
-         PreparedStatement adminPreparedStatement = adminCon.prepareStatement("INSERT INTO root.a(timestamp, b0) VALUES (?" + ", 100)")) {
-=======
-         Statement adminStmt = adminCon.createStatement()) {
->>>>>>> b3ea173d
+         PreparedStatement adminPreparedStatement = adminCon.prepareStatement(
+                 "INSERT INTO root.a(timestamp, b0) VALUES (?" + ", 100)")) {
 
       adminStmt.execute("CREATE USER tempuser 'temppw'");
       adminStmt.execute("SET STORAGE GROUP TO root.a");
@@ -598,11 +595,8 @@
       }
       try (Connection userCon = DriverManager
               .getConnection(Config.IOTDB_URL_PREFIX + "127.0.0.1:6667/", "tempuser", "temppw");
-<<<<<<< HEAD
-          PreparedStatement userPreparedStatement = userCon.prepareStatement("INSERT INTO root.a(timestamp, b" + (privilegeCnt - 1) + ") VALUES (?" + ", 100)")) {
-=======
-           Statement userStmt = userCon.createStatement()) {
->>>>>>> b3ea173d
+          PreparedStatement userPreparedStatement = userCon.prepareStatement(
+                  "INSERT INTO root.a(timestamp, b" + (privilegeCnt - 1) + ") VALUES (?" + ", 100)")) {
 
         int insertCnt = 20000;
         int batchSize = 500;
@@ -611,20 +605,11 @@
         time = System.currentTimeMillis();
         for (int i = 0; i < insertCnt; ) {
           for (int j = 0; j < batchSize; j++) {
-<<<<<<< HEAD
             userPreparedStatement.setInt(1,(i++ + 1));
             userPreparedStatement.addBatch();
           }
           userPreparedStatement.executeBatch();
           userPreparedStatement.clearBatch();
-=======
-            userStmt.addBatch(
-                    "INSERT INTO root.a(timestamp, b" + (privilegeCnt - 1) + ") VALUES (" + (i++ + 1)
-                            + ", 100)");
-          }
-          userStmt.executeBatch();
-          userStmt.clearBatch();
->>>>>>> b3ea173d
         }
         if (logger.isInfoEnabled()) {
           logger.info("User inserted {} data points used {} ms with {} privileges.", insertCnt,
@@ -634,19 +619,11 @@
         time = System.currentTimeMillis();
         for (int i = 0; i < insertCnt; ) {
           for (int j = 0; j < batchSize; j++) {
-<<<<<<< HEAD
             adminPreparedStatement.setInt(1,(i++ + 1 + insertCnt));
             adminPreparedStatement.addBatch();
           }
           adminPreparedStatement.executeBatch();
           adminPreparedStatement.clearBatch();
-=======
-            adminStmt.addBatch(
-                    "INSERT INTO root.a(timestamp, b0) VALUES (" + (i++ + 1 + insertCnt) + ", 100)");
-          }
-          adminStmt.executeBatch();
-          adminStmt.clearBatch();
->>>>>>> b3ea173d
         }
         if (logger.isInfoEnabled()) {
           logger.info("User inserted {} data points used {} ms with {} privileges.", insertCnt,
@@ -659,26 +636,21 @@
   @Test
   public void testListUser() throws ClassNotFoundException, SQLException {
     Class.forName(Config.JDBC_DRIVER_NAME);
-    Connection adminCon = DriverManager
-        .getConnection(Config.IOTDB_URL_PREFIX + "127.0.0.1:6667/", "root", "root");
-    Statement adminStmt = adminCon.createStatement();
-    PreparedStatement adminPreparedStatementCreat = adminCon.prepareStatement("CREATE USER user?" + " 'password ?" + "'");
-    PreparedStatement adminPreparedStatementDrop = adminCon.prepareStatement("DROP USER user?");
-
-    try {
+    try (Connection adminCon = DriverManager
+            .getConnection(Config.IOTDB_URL_PREFIX + "127.0.0.1:6667/", "root", "root");
+         Statement adminStmt = adminCon.createStatement();
+         PreparedStatement adminPreparedStatementCreat = adminCon.prepareStatement("CREATE USER user?" + " 'password ?" + "'");
+         PreparedStatement adminPreparedStatementDrop = adminCon.prepareStatement("DROP USER user?")) {
+
       ResultSet resultSet = adminStmt.executeQuery("LIST USER");
       String ans = String.format("root,\n");
       try {
         validateResultSet(resultSet, ans);
 
         for (int i = 0; i < 10; i++) {
-<<<<<<< HEAD
           adminPreparedStatementCreat.setInt(1,i);
           adminPreparedStatementCreat.setInt(2,i);
           adminPreparedStatementCreat.execute();
-=======
-          adminStmt.execute("CREATE USER user" + i + " 'password " + i + "'");
->>>>>>> b3ea173d
         }
         resultSet = adminStmt.executeQuery("LIST USER");
         ans = "root,\n"
@@ -696,12 +668,8 @@
 
         for (int i = 0; i < 10; i++) {
           if (i % 2 == 0) {
-<<<<<<< HEAD
             adminPreparedStatementDrop.setInt(1,i);
             adminPreparedStatementDrop.execute();
-=======
-            adminStmt.execute("DROP USER user" + i);
->>>>>>> b3ea173d
           }
         }
         resultSet = adminStmt.executeQuery("LIST USER");
@@ -715,33 +683,26 @@
       } finally {
         resultSet.close();
       }
-    } finally {
-      adminCon.close();
     }
   }
 
   @Test
   public void testListRole() throws ClassNotFoundException, SQLException {
     Class.forName(Config.JDBC_DRIVER_NAME);
-    Connection adminCon = DriverManager
-        .getConnection(Config.IOTDB_URL_PREFIX + "127.0.0.1:6667/", "root", "root");
-    Statement adminStmt = adminCon.createStatement();
-    PreparedStatement adminPreparedStatementCreate = adminCon.prepareStatement("CREATE ROLE role?");
-    PreparedStatement adminPreparedStatementDrop = adminCon.prepareStatement("DROP ROLE role?");
-
-    try {
+    try (Connection adminCon = DriverManager
+            .getConnection(Config.IOTDB_URL_PREFIX + "127.0.0.1:6667/", "root", "root");
+         Statement adminStmt = adminCon.createStatement();
+         PreparedStatement adminPreparedStatementCreate = adminCon.prepareStatement("CREATE ROLE role?");
+         PreparedStatement adminPreparedStatementDrop = adminCon.prepareStatement("DROP ROLE role?")) {
+
       ResultSet resultSet = adminStmt.executeQuery("LIST ROLE");
       String ans = "";
       try {
         validateResultSet(resultSet, ans);
 
         for (int i = 0; i < 10; i++) {
-<<<<<<< HEAD
           adminPreparedStatementCreate.setInt(1,i);
           adminPreparedStatementCreate.execute();
-=======
-          adminStmt.execute("CREATE ROLE role" + i);
->>>>>>> b3ea173d
         }
 
         resultSet = adminStmt.executeQuery("LIST ROLE");
@@ -759,12 +720,8 @@
 
         for (int i = 0; i < 10; i++) {
           if (i % 2 == 0) {
-<<<<<<< HEAD
             adminPreparedStatementDrop.setInt(1,i);
             adminPreparedStatementDrop.execute();
-=======
-            adminStmt.execute("DROP ROLE role" + i);
->>>>>>> b3ea173d
           }
         }
         resultSet = adminStmt.executeQuery("LIST ROLE");
@@ -777,20 +734,15 @@
       } finally {
         resultSet.close();
       }
-    } finally {
-      adminStmt.close();
-      adminCon.close();
     }
   }
 
   @Test
   public void testListUserPrivileges() throws SQLException, ClassNotFoundException {
     Class.forName(Config.JDBC_DRIVER_NAME);
-    Connection adminCon = DriverManager
-        .getConnection(Config.IOTDB_URL_PREFIX + "127.0.0.1:6667/", "root", "root");
-    Statement adminStmt = adminCon.createStatement();
-
-    try {
+    try (Connection adminCon = DriverManager
+            .getConnection(Config.IOTDB_URL_PREFIX + "127.0.0.1:6667/", "root", "root");
+         Statement adminStmt = adminCon.createStatement()) {
       adminStmt.execute("CREATE USER user1 'password1'");
       adminStmt.execute("GRANT USER user1 PRIVILEGES 'READ_TIMESERIES' ON root.a.b");
       adminStmt.execute("CREATE ROLE role1");
@@ -829,20 +781,16 @@
       } finally {
         resultSet.close();
       }
-    } finally {
-      adminStmt.close();
-      adminCon.close();
     }
   }
 
   @Test
   public void testListRolePrivileges() throws ClassNotFoundException, SQLException {
     Class.forName(Config.JDBC_DRIVER_NAME);
-    Connection adminCon = DriverManager
-        .getConnection(Config.IOTDB_URL_PREFIX + "127.0.0.1:6667/", "root", "root");
-    Statement adminStmt = adminCon.createStatement();
-
-    try {
+
+    try (Connection adminCon = DriverManager
+            .getConnection(Config.IOTDB_URL_PREFIX + "127.0.0.1:6667/", "root", "root");
+         Statement adminStmt = adminCon.createStatement()) {
       adminStmt.execute("CREATE ROLE role1");
       adminStmt.execute(
           "GRANT ROLE role1 PRIVILEGES 'READ_TIMESERIES','INSERT_TIMESERIES','DELETE_TIMESERIES' ON root.a.b.c");
@@ -873,20 +821,16 @@
       } finally {
         resultSet.close();
       }
-    } finally {
-      adminStmt.close();
-      adminCon.close();
     }
   }
 
   @Test
   public void testListUserRoles() throws SQLException, ClassNotFoundException {
     Class.forName(Config.JDBC_DRIVER_NAME);
-    Connection adminCon = DriverManager
-        .getConnection(Config.IOTDB_URL_PREFIX + "127.0.0.1:6667/", "root", "root");
-    Statement adminStmt = adminCon.createStatement();
-
-    try {
+
+    try (Connection adminCon = DriverManager
+            .getConnection(Config.IOTDB_URL_PREFIX + "127.0.0.1:6667/", "root", "root");
+         Statement adminStmt = adminCon.createStatement()) {
       adminStmt.execute("CREATE USER chenduxiu 'orange'");
 
       adminStmt.execute("CREATE ROLE xijing");
@@ -921,20 +865,16 @@
       } finally {
         resultSet.close();
       }
-    } finally {
-      adminStmt.close();
-      adminCon.close();
     }
   }
 
   @Test
   public void testListRoleUsers() throws SQLException, ClassNotFoundException {
     Class.forName(Config.JDBC_DRIVER_NAME);
-    Connection adminCon = DriverManager
-        .getConnection(Config.IOTDB_URL_PREFIX + "127.0.0.1:6667/", "root", "root");
-    Statement adminStmt = adminCon.createStatement();
-
-    try {
+
+    try (Connection adminCon = DriverManager
+            .getConnection(Config.IOTDB_URL_PREFIX + "127.0.0.1:6667/", "root", "root");
+         Statement adminStmt = adminCon.createStatement()) {
       adminStmt.execute("CREATE ROLE dalao");
       adminStmt.execute("CREATE ROLE zhazha");
 
@@ -981,9 +921,6 @@
         resultSet.close();
       }
 
-    } finally {
-      adminStmt.close();
-      adminCon.close();
     }
   }
 
