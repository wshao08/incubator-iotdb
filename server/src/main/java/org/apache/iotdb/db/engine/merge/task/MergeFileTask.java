/*
 * Licensed to the Apache Software Foundation (ASF) under one
 * or more contributor license agreements.  See the NOTICE file
 * distributed with this work for additional information
 * regarding copyright ownership.  The ASF licenses this file
 * to you under the Apache License, Version 2.0 (the
 * "License"); you may not use this file except in compliance
 * with the License.  You may obtain a copy of the License at
 *
 *     http://www.apache.org/licenses/LICENSE-2.0
 *
 * Unless required by applicable law or agreed to in writing,
 * software distributed under the License is distributed on an
 * "AS IS" BASIS, WITHOUT WARRANTIES OR CONDITIONS OF ANY
 * KIND, either express or implied.  See the License for the
 * specific language governing permissions and limitations
 * under the License.
 */

package org.apache.iotdb.db.engine.merge.task;

import org.apache.iotdb.db.conf.IoTDBDescriptor;
import org.apache.iotdb.db.engine.cache.ChunkCache;
import org.apache.iotdb.db.engine.cache.TimeSeriesMetadataCache;
import org.apache.iotdb.db.engine.merge.manage.MergeContext;
import org.apache.iotdb.db.engine.merge.manage.MergeResource;
import org.apache.iotdb.db.engine.merge.recover.MergeLogger;
import org.apache.iotdb.db.engine.storagegroup.TsFileResource;
import org.apache.iotdb.db.metadata.PartialPath;
import org.apache.iotdb.db.query.control.FileReaderManager;
import org.apache.iotdb.tsfile.exception.write.TsFileNotCompleteException;
import org.apache.iotdb.tsfile.file.metadata.ChunkMetadata;
import org.apache.iotdb.tsfile.file.metadata.IChunkMetadata;
import org.apache.iotdb.tsfile.fileSystem.FSFactoryProducer;
import org.apache.iotdb.tsfile.fileSystem.fsFactory.FSFactory;
import org.apache.iotdb.tsfile.read.TsFileSequenceReader;
import org.apache.iotdb.tsfile.read.common.Chunk;
import org.apache.iotdb.tsfile.utils.Pair;
import org.apache.iotdb.tsfile.write.writer.ForceAppendTsFileWriter;
import org.apache.iotdb.tsfile.write.writer.RestorableTsFileIOWriter;
import org.apache.iotdb.tsfile.write.writer.TsFileIOWriter;

import org.slf4j.Logger;
import org.slf4j.LoggerFactory;

import java.io.File;
import java.io.IOException;
import java.util.HashMap;
import java.util.List;
import java.util.Map;
import java.util.Map.Entry;

/**
 * MergeFileTask merges the merge temporary files with the seqFiles, either move the merged chunks
 * in the temp files into the seqFiles or move the unmerged chunks into the merge temp files,
 * depending on which one is the majority.
 */
class MergeFileTask {

  private static final Logger logger = LoggerFactory.getLogger(MergeFileTask.class);

  private String taskName;
  private MergeContext context;
  private MergeLogger mergeLogger;
  private MergeResource resource;
  private List<TsFileResource> unmergedFiles;

  private FSFactory fsFactory = FSFactoryProducer.getFSFactory();

  private int currentMergeIndex;
  private String currMergeFile;

  MergeFileTask(
      String taskName,
      MergeContext context,
      MergeLogger mergeLogger,
      MergeResource resource,
      List<TsFileResource> unmergedSeqFiles) {
    this.taskName = taskName;
    this.context = context;
    this.mergeLogger = mergeLogger;
    this.resource = resource;
    this.unmergedFiles = unmergedSeqFiles;
  }

  void mergeFiles() throws IOException {
    // decide whether to write the unmerged chunks to the merge files or to move the merged chunks
    // back to the origin seqFile's
    if (logger.isInfoEnabled()) {
      logger.info("{} starts to merge {} files", taskName, unmergedFiles.size());
    }
    long startTime = System.currentTimeMillis();
    for (int i = 0; i < unmergedFiles.size(); i++) {
      TsFileResource seqFile = unmergedFiles.get(i);
      currentMergeIndex = i;
      currMergeFile = seqFile.getTsFilePath();

      int mergedChunkNum = context.getMergedChunkCnt().getOrDefault(seqFile, 0);
      int unmergedChunkNum = context.getUnmergedChunkCnt().getOrDefault(seqFile, 0);
      if (mergedChunkNum >= unmergedChunkNum) {
        // move the unmerged data to the new file
        if (logger.isInfoEnabled()) {
          logger.info(
              "{} moving unmerged data of {} to the merged file, {} merged chunks, {} "
                  + "unmerged chunks",
              taskName,
              seqFile.getTsFile().getName(),
              mergedChunkNum,
              unmergedChunkNum);
        }
        moveUnmergedToNew(seqFile);
      } else {
        // move the merged data to the old file
        if (logger.isInfoEnabled()) {
          logger.info(
              "{} moving merged data of {} to the old file {} merged chunks, {} "
                  + "unmerged chunks",
              taskName,
              seqFile.getTsFile().getName(),
              mergedChunkNum,
              unmergedChunkNum);
        }
        moveMergedToOld(seqFile);
      }

      if (Thread.interrupted()) {
        Thread.currentThread().interrupt();
        return;
      }

      logProgress();
    }
    if (logger.isInfoEnabled()) {
      logger.info(
          "{} has merged all files after {}ms", taskName, System.currentTimeMillis() - startTime);
    }
    mergeLogger.logMergeEnd();
  }

  private void logProgress() {
    if (logger.isDebugEnabled()) {
      logger.debug(
          "{} has merged {}, processed {}/{} files",
          taskName,
          currMergeFile,
          currentMergeIndex + 1,
          unmergedFiles.size());
    }
  }

  public String getProgress() {
    return String.format(
        "Merging %s, processed %d/%d files",
        currMergeFile, currentMergeIndex + 1, unmergedFiles.size());
  }

  private void moveMergedToOld(TsFileResource seqFile) throws IOException {
    int mergedChunkNum = context.getMergedChunkCnt().getOrDefault(seqFile, 0);
    if (mergedChunkNum == 0) {
      resource.removeFileAndWriter(seqFile);
      return;
    }

    seqFile.writeLock();
    try {
      FileReaderManager.getInstance().closeFileAndRemoveReader(seqFile.getTsFilePath());

      resource.removeFileReader(seqFile);
      TsFileIOWriter oldFileWriter = getOldFileWriter(seqFile);

      // filter the chunks that have been merged
      oldFileWriter.filterChunks(new HashMap<>(context.getUnmergedChunkStartTimes().get(seqFile)));

      RestorableTsFileIOWriter newFileWriter = resource.getMergeFileWriter(seqFile);
      newFileWriter.close();
      try (TsFileSequenceReader newFileReader =
          new TsFileSequenceReader(newFileWriter.getFile().getPath())) {
        Map<String, List<ChunkMetadata>> chunkMetadataListInChunkGroups =
            newFileWriter.getDeviceChunkMetadataMap();
        if (logger.isDebugEnabled()) {
          logger.debug(
              "{} find {} merged chunk groups", taskName, chunkMetadataListInChunkGroups.size());
        }
        for (Map.Entry<String, List<ChunkMetadata>> entry :
            chunkMetadataListInChunkGroups.entrySet()) {
          String deviceId = entry.getKey();
          List<ChunkMetadata> chunkMetadataList = entry.getValue();
          writeMergedChunkGroup(chunkMetadataList, deviceId, newFileReader, oldFileWriter);

          if (Thread.interrupted()) {
            Thread.currentThread().interrupt();
            oldFileWriter.close();
            restoreOldFile(seqFile);
            return;
          }
        }
      }
      updateStartTimeAndEndTime(seqFile, oldFileWriter);
      oldFileWriter.endFile();

      updatePlanIndexes(seqFile);
      seqFile.serialize();
      mergeLogger.logFileMergeEnd();
      logger.debug("{} moved merged chunks of {} to the old file", taskName, seqFile);
    } catch (Exception e) {
      restoreOldFile(seqFile);
      throw e;
    } finally {
      seqFile.writeUnlock();
    }
  }

  private void updateStartTimeAndEndTime(TsFileResource seqFile, TsFileIOWriter fileWriter) {
    // TODO change to get one timeseries block each time
<<<<<<< HEAD
    for (Entry<String, List<ChunkMetadata>> deviceChunkMetadataEntry :
        fileWriter.getDeviceChunkMetadataMap().entrySet()) {
      String device = deviceChunkMetadataEntry.getKey();
      for (IChunkMetadata chunkMetadata : deviceChunkMetadataEntry.getValue()) {
        seqFile.updateStartTime(device, chunkMetadata.getStartTime());
        seqFile.updateEndTime(device, chunkMetadata.getEndTime());
=======
    Map<String, List<ChunkMetadata>> deviceChunkMetadataListMap =
        fileWriter.getDeviceChunkMetadataMap();
    for (Entry<String, List<ChunkMetadata>> deviceChunkMetadataListEntry :
        deviceChunkMetadataListMap.entrySet()) {
      String device = deviceChunkMetadataListEntry.getKey();
      for (ChunkMetadata chunkMetadata : deviceChunkMetadataListEntry.getValue()) {
        resource.updateStartTime(seqFile, device, chunkMetadata.getStartTime());
        resource.updateEndTime(seqFile, device, chunkMetadata.getEndTime());
>>>>>>> 55402728
      }
    }
    // update all device start time and end time of the resource
    Map<String, Pair<Long, Long>> deviceStartEndTimePairMap = resource.getStartEndTime(seqFile);
    for (Entry<String, Pair<Long, Long>> deviceStartEndTimePairEntry :
        deviceStartEndTimePairMap.entrySet()) {
      String device = deviceStartEndTimePairEntry.getKey();
      Pair<Long, Long> startEndTimePair = deviceStartEndTimePairEntry.getValue();
      seqFile.putStartTime(device, startEndTimePair.left);
      seqFile.putEndTime(device, startEndTimePair.right);
    }
  }

  /**
   * Restore an old seq file which is being written new chunks when exceptions occur or the task is
   * aborted.
   */
  private void restoreOldFile(TsFileResource seqFile) throws IOException {
    RestorableTsFileIOWriter oldFileRecoverWriter =
        new RestorableTsFileIOWriter(seqFile.getTsFile());
    if (oldFileRecoverWriter.hasCrashed() && oldFileRecoverWriter.canWrite()) {
      oldFileRecoverWriter.endFile();
    } else {
      oldFileRecoverWriter.close();
    }
  }

  /** Open an appending writer for an old seq file so we can add new chunks to it. */
  private TsFileIOWriter getOldFileWriter(TsFileResource seqFile) throws IOException {
    TsFileIOWriter oldFileWriter;
    try {
      oldFileWriter = new ForceAppendTsFileWriter(seqFile.getTsFile());
      mergeLogger.logFileMergeStart(
          seqFile.getTsFile(), ((ForceAppendTsFileWriter) oldFileWriter).getTruncatePosition());
      logger.debug("{} moving merged chunks of {} to the old file", taskName, seqFile);
      ((ForceAppendTsFileWriter) oldFileWriter).doTruncate();
    } catch (TsFileNotCompleteException e) {
      // this file may already be truncated if this merge is a system reboot merge
      oldFileWriter = new RestorableTsFileIOWriter(seqFile.getTsFile());
    }
    return oldFileWriter;
  }

  private void updatePlanIndexes(TsFileResource seqFile) {
    // as the new file contains data of other files, track their plan indexes in the new file
    // so that we will be able to compare data across different IoTDBs that share the same index
    // generation policy
    // however, since the data of unseq files are mixed together, we won't be able to know
    // which files are exactly contained in the new file, so we have to record all unseq files
    // in the new file
    for (TsFileResource unseqFile : resource.getUnseqFiles()) {
      seqFile.updatePlanIndexes(unseqFile);
    }
  }

  private void writeMergedChunkGroup(
      List<ChunkMetadata> chunkMetadataList,
      String device,
      TsFileSequenceReader reader,
      TsFileIOWriter fileWriter)
      throws IOException {
    fileWriter.startChunkGroup(device);
    for (ChunkMetadata chunkMetaData : chunkMetadataList) {
      Chunk chunk = reader.readMemChunk(chunkMetaData);
      fileWriter.writeChunk(chunk, chunkMetaData);
      context.incTotalPointWritten(chunkMetaData.getNumOfPoints());
    }
    fileWriter.endChunkGroup();
  }

  private void moveUnmergedToNew(TsFileResource seqFile) throws IOException {
    Map<PartialPath, List<Long>> fileUnmergedChunkStartTimes =
        context.getUnmergedChunkStartTimes().get(seqFile);
    RestorableTsFileIOWriter fileWriter = resource.getMergeFileWriter(seqFile);

    mergeLogger.logFileMergeStart(fileWriter.getFile(), fileWriter.getFile().length());
    logger.debug("{} moving unmerged chunks of {} to the new file", taskName, seqFile);

    int unmergedChunkNum = context.getUnmergedChunkCnt().getOrDefault(seqFile, 0);

    if (unmergedChunkNum > 0) {
      for (Entry<PartialPath, List<Long>> entry : fileUnmergedChunkStartTimes.entrySet()) {
        PartialPath path = entry.getKey();
        List<Long> chunkStartTimes = entry.getValue();
        if (chunkStartTimes.isEmpty()) {
          continue;
        }

        List<ChunkMetadata> chunkMetadataList = resource.queryChunkMetadata(path, seqFile);

        if (logger.isDebugEnabled()) {
          logger.debug("{} find {} unmerged chunks", taskName, chunkMetadataList.size());
        }

        fileWriter.startChunkGroup(path.getDevice());
        writeUnmergedChunks(
            chunkStartTimes, chunkMetadataList, resource.getFileReader(seqFile), fileWriter);

        if (Thread.interrupted()) {
          Thread.currentThread().interrupt();
          return;
        }

        fileWriter.endChunkGroup();
      }
    }
    updateStartTimeAndEndTime(seqFile, fileWriter);
    resource.removeFileReader(seqFile);
    fileWriter.endFile();

    updatePlanIndexes(seqFile);
    seqFile.serialize();
    mergeLogger.logFileMergeEnd();
    logger.debug("{} moved unmerged chunks of {} to the new file", taskName, seqFile);

    seqFile.writeLock();
    try {
      FileReaderManager.getInstance().closeFileAndRemoveReader(seqFile.getTsFilePath());
      File newMergeFile = seqFile.getTsFile();
      newMergeFile.delete();
      fsFactory.moveFile(fileWriter.getFile(), newMergeFile);
      seqFile.setFile(newMergeFile);
    } catch (Exception e) {
      logger.error(e.getMessage(), e);
    } finally {
      // clean cache
      if (IoTDBDescriptor.getInstance().getConfig().isMetaDataCacheEnable()) {
        ChunkCache.getInstance().clear();
        TimeSeriesMetadataCache.getInstance().clear();
      }
      seqFile.writeUnlock();
    }
  }

  private long writeUnmergedChunks(
      List<Long> chunkStartTimes,
      List<ChunkMetadata> chunkMetadataList,
      TsFileSequenceReader reader,
      RestorableTsFileIOWriter fileWriter)
      throws IOException {
    long maxVersion = 0;
    int chunkIdx = 0;
    for (Long startTime : chunkStartTimes) {
      for (; chunkIdx < chunkMetadataList.size(); chunkIdx++) {
        ChunkMetadata metaData = chunkMetadataList.get(chunkIdx);
        if (metaData.getStartTime() == startTime) {
          Chunk chunk = reader.readMemChunk(metaData);
          fileWriter.writeChunk(chunk, metaData);
          maxVersion = metaData.getVersion() > maxVersion ? metaData.getVersion() : maxVersion;
          context.incTotalPointWritten(metaData.getNumOfPoints());
          break;
        }
      }

      if (Thread.interrupted()) {
        Thread.currentThread().interrupt();
        return maxVersion;
      }
    }
    return maxVersion;
  }
}<|MERGE_RESOLUTION|>--- conflicted
+++ resolved
@@ -212,23 +212,14 @@
 
   private void updateStartTimeAndEndTime(TsFileResource seqFile, TsFileIOWriter fileWriter) {
     // TODO change to get one timeseries block each time
-<<<<<<< HEAD
-    for (Entry<String, List<ChunkMetadata>> deviceChunkMetadataEntry :
-        fileWriter.getDeviceChunkMetadataMap().entrySet()) {
-      String device = deviceChunkMetadataEntry.getKey();
-      for (IChunkMetadata chunkMetadata : deviceChunkMetadataEntry.getValue()) {
-        seqFile.updateStartTime(device, chunkMetadata.getStartTime());
-        seqFile.updateEndTime(device, chunkMetadata.getEndTime());
-=======
     Map<String, List<ChunkMetadata>> deviceChunkMetadataListMap =
         fileWriter.getDeviceChunkMetadataMap();
     for (Entry<String, List<ChunkMetadata>> deviceChunkMetadataListEntry :
         deviceChunkMetadataListMap.entrySet()) {
       String device = deviceChunkMetadataListEntry.getKey();
-      for (ChunkMetadata chunkMetadata : deviceChunkMetadataListEntry.getValue()) {
+      for (IChunkMetadata chunkMetadata : deviceChunkMetadataListEntry.getValue()) {
         resource.updateStartTime(seqFile, device, chunkMetadata.getStartTime());
         resource.updateEndTime(seqFile, device, chunkMetadata.getEndTime());
->>>>>>> 55402728
       }
     }
     // update all device start time and end time of the resource
