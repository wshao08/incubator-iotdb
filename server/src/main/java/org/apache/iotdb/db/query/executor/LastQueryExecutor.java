--- conflicted
+++ resolved
@@ -187,11 +187,7 @@
       TimeValuePair tvPair = cacheAccessors.get(i).read();
       if (tvPair != null) {
         resultContainer.add(new Pair<>(true, tvPair));
-<<<<<<< HEAD
-        DEBUG_LOGGER.info("[LastQueryExecutor] Last cache hit for path: " + seriesPaths.get(i) + " with timestamp: " + tvPair.getTimestamp());
-=======
         DEBUG_LOGGER.info("[LastQueryExecutor] Last cache hit for path: {} with timestamp: {}" , seriesPaths.get(i), tvPair.getTimestamp());
->>>>>>> 16ba2059
       } else {
         resultContainer.add(new Pair<>(false, null));
         restPaths.add(seriesPaths.get(i));
