--- conflicted
+++ resolved
@@ -169,16 +169,9 @@
   }
 
   private void writeDataTypes(DataOutputStream stream) throws IOException {
-<<<<<<< HEAD
-    for (TSDataType dataType : dataTypes) {
-      //      if (measurements[i] == null) {
-      //        continue;
-      //      }
-=======
     stream.writeInt(dataTypes.length);
     for (int i = 0; i < dataTypes.length; i++) {
       TSDataType dataType = dataTypes[i];
->>>>>>> 896aa501
       stream.write(dataType.serialize());
     }
   }
