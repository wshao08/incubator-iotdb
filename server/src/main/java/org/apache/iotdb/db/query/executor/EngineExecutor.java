/*
 * Licensed to the Apache Software Foundation (ASF) under one
 * or more contributor license agreements.  See the NOTICE file
 * distributed with this work for additional information
 * regarding copyright ownership.  The ASF licenses this file
 * to you under the Apache License, Version 2.0 (the
 * "License"); you may not use this file except in compliance
 * with the License.  You may obtain a copy of the License at
 *
 *     http://www.apache.org/licenses/LICENSE-2.0
 *
 * Unless required by applicable law or agreed to in writing,
 * software distributed under the License is distributed on an
 * "AS IS" BASIS, WITHOUT WARRANTIES OR CONDITIONS OF ANY
 * KIND, either express or implied.  See the License for the
 * specific language governing permissions and limitations
 * under the License.
 */
package org.apache.iotdb.db.query.executor;

import java.io.IOException;
import java.util.ArrayList;
import java.util.List;
import org.apache.iotdb.db.exception.StorageEngineException;
<<<<<<< HEAD
import org.apache.iotdb.db.exception.metadata.MetadataException;
import org.apache.iotdb.db.metadata.MManager;
=======
>>>>>>> 22001156
import org.apache.iotdb.db.query.context.QueryContext;
import org.apache.iotdb.db.query.dataset.EngineDataSetWithValueFilter;
import org.apache.iotdb.db.query.dataset.NewEngineDataSetWithoutValueFilter;
import org.apache.iotdb.db.query.reader.IReaderByTimestamp;
import org.apache.iotdb.db.query.reader.seriesRelated.SeriesReaderByTimestamp;
import org.apache.iotdb.db.query.reader.seriesRelated.SeriesReaderWithoutValueFilter;
import org.apache.iotdb.db.query.timegenerator.EngineTimeGenerator;
import org.apache.iotdb.tsfile.file.metadata.enums.TSDataType;
import org.apache.iotdb.tsfile.read.common.Path;
import org.apache.iotdb.tsfile.read.expression.IExpression;
<<<<<<< HEAD
import org.apache.iotdb.tsfile.read.expression.QueryExpression;
=======
>>>>>>> 22001156
import org.apache.iotdb.tsfile.read.expression.impl.GlobalTimeExpression;
import org.apache.iotdb.tsfile.read.filter.basic.Filter;
import org.apache.iotdb.tsfile.read.query.dataset.QueryDataSet;
import org.apache.iotdb.tsfile.read.reader.IBatchReader;

/**
 * IoTDB query executor.
 */
public class EngineExecutor implements DataQueryExecutor {

  private List<Path> deduplicatedPaths;
  private List<TSDataType> deduplicatedDataTypes;
  private IExpression optimizedExpression;

  public EngineExecutor(List<Path> deduplicatedPaths, List<TSDataType> deduplicatedDataTypes,
      IExpression optimizedExpression) {
    this.deduplicatedPaths = deduplicatedPaths;
    this.deduplicatedDataTypes = deduplicatedDataTypes;
    this.optimizedExpression = optimizedExpression;
  }

  public EngineExecutor(List<Path> deduplicatedPaths, List<TSDataType> deduplicatedDataTypes) {
    this.deduplicatedPaths = deduplicatedPaths;
    this.deduplicatedDataTypes = deduplicatedDataTypes;
  }

  protected IPointReader getSeriesReaderWithoutValueFilter(Path path, Filter timeFilter,
      QueryContext context, boolean pushdownUnseq) throws IOException, StorageEngineException {
    return new SeriesReaderWithoutValueFilter(path, timeFilter, context, true);
  }

  protected IReaderByTimestamp getReaderByTimestamp(Path path, QueryContext context)
      throws IOException, StorageEngineException {
    return new SeriesReaderByTimestamp(path, context);
  }


  /**
   * without filter or with global time filter.
   */
  @Override
  public QueryDataSet executeWithoutValueFilter(QueryContext context)
      throws StorageEngineException, IOException {

    Filter timeFilter = null;
    if (optimizedExpression != null) {
      timeFilter = ((GlobalTimeExpression) optimizedExpression).getFilter();
    }

<<<<<<< HEAD
    List<IPointReader> readersOfSelectedSeries = new ArrayList<>();
    List<TSDataType> dataTypes = new ArrayList<>();
    for (Path path : queryExpression.getSelectedSeries()) {
      try {
        // add data type
        dataTypes.add(getDataType(path.getFullPath()));
      } catch (MetadataException e) {
        throw new StorageEngineException(e);
      }

      IPointReader reader = getSeriesReaderWithoutValueFilter(path, timeFilter, context, true);
=======
    List<IBatchReader> readersOfSelectedSeries = new ArrayList<>();
    for (int i = 0; i < deduplicatedPaths.size(); i++) {
      Path path = deduplicatedPaths.get(i);
      TSDataType dataType = deduplicatedDataTypes.get(i);

      IBatchReader reader = new SeriesReaderWithoutValueFilter(path, dataType, timeFilter, context,
          true);
>>>>>>> 22001156
      readersOfSelectedSeries.add(reader);
    }

    try {
      return new NewEngineDataSetWithoutValueFilter(deduplicatedPaths, deduplicatedDataTypes,
          readersOfSelectedSeries);
    } catch (IOException e) {
      throw new StorageEngineException(e.getMessage());
    }
  }


  protected TSDataType getDataType(String path) throws MetadataException {
    return MManager.getInstance().getSeriesType(path);
  }

  /**
   * executeWithValueFilter query.
   *
   * @return QueryDataSet object
   * @throws StorageEngineException StorageEngineException
   */
<<<<<<< HEAD
  @Override
  public QueryDataSet executeWithValueFilter(QueryContext context) throws StorageEngineException, IOException {

    EngineTimeGenerator timestampGenerator = getTimeGenerator(queryExpression.getExpression(), context) ;

    List<IReaderByTimestamp> readersOfSelectedSeries = new ArrayList<>();
    List<TSDataType> dataTypes = new ArrayList<>();
    for (Path path : queryExpression.getSelectedSeries()) {
      try {
        // add data type
        dataTypes.add(getDataType(path.getFullPath()));
      } catch (MetadataException e) {
        throw new StorageEngineException(e);
      }

      IReaderByTimestamp seriesReaderByTimestamp = getReaderByTimestamp(path, context);
=======
  public QueryDataSet executeWithValueFilter(QueryContext context)
      throws StorageEngineException, IOException {

    EngineTimeGenerator timestampGenerator = new EngineTimeGenerator(
        optimizedExpression, context);

    List<IReaderByTimestamp> readersOfSelectedSeries = new ArrayList<>();
    for (Path path : deduplicatedPaths) {
      SeriesReaderByTimestamp seriesReaderByTimestamp = new SeriesReaderByTimestamp(path, context);
>>>>>>> 22001156
      readersOfSelectedSeries.add(seriesReaderByTimestamp);
    }
    return new EngineDataSetWithValueFilter(deduplicatedPaths, deduplicatedDataTypes,
        timestampGenerator, readersOfSelectedSeries);
  }

  protected EngineTimeGenerator getTimeGenerator(IExpression expression,
      QueryContext context) throws StorageEngineException {
    return new EngineTimeGenerator(expression, context);
  }
}<|MERGE_RESOLUTION|>--- conflicted
+++ resolved
@@ -22,11 +22,8 @@
 import java.util.ArrayList;
 import java.util.List;
 import org.apache.iotdb.db.exception.StorageEngineException;
-<<<<<<< HEAD
 import org.apache.iotdb.db.exception.metadata.MetadataException;
 import org.apache.iotdb.db.metadata.MManager;
-=======
->>>>>>> 22001156
 import org.apache.iotdb.db.query.context.QueryContext;
 import org.apache.iotdb.db.query.dataset.EngineDataSetWithValueFilter;
 import org.apache.iotdb.db.query.dataset.NewEngineDataSetWithoutValueFilter;
@@ -37,10 +34,6 @@
 import org.apache.iotdb.tsfile.file.metadata.enums.TSDataType;
 import org.apache.iotdb.tsfile.read.common.Path;
 import org.apache.iotdb.tsfile.read.expression.IExpression;
-<<<<<<< HEAD
-import org.apache.iotdb.tsfile.read.expression.QueryExpression;
-=======
->>>>>>> 22001156
 import org.apache.iotdb.tsfile.read.expression.impl.GlobalTimeExpression;
 import org.apache.iotdb.tsfile.read.filter.basic.Filter;
 import org.apache.iotdb.tsfile.read.query.dataset.QueryDataSet;
@@ -67,9 +60,10 @@
     this.deduplicatedDataTypes = deduplicatedDataTypes;
   }
 
-  protected IPointReader getSeriesReaderWithoutValueFilter(Path path, Filter timeFilter,
+  protected IBatchReader getSeriesReaderWithoutValueFilter(Path path,
+      TSDataType dataType, Filter timeFilter,
       QueryContext context, boolean pushdownUnseq) throws IOException, StorageEngineException {
-    return new SeriesReaderWithoutValueFilter(path, timeFilter, context, true);
+    return new SeriesReaderWithoutValueFilter(path, dataType, timeFilter, context, true);
   }
 
   protected IReaderByTimestamp getReaderByTimestamp(Path path, QueryContext context)
@@ -90,27 +84,13 @@
       timeFilter = ((GlobalTimeExpression) optimizedExpression).getFilter();
     }
 
-<<<<<<< HEAD
-    List<IPointReader> readersOfSelectedSeries = new ArrayList<>();
-    List<TSDataType> dataTypes = new ArrayList<>();
-    for (Path path : queryExpression.getSelectedSeries()) {
-      try {
-        // add data type
-        dataTypes.add(getDataType(path.getFullPath()));
-      } catch (MetadataException e) {
-        throw new StorageEngineException(e);
-      }
-
-      IPointReader reader = getSeriesReaderWithoutValueFilter(path, timeFilter, context, true);
-=======
     List<IBatchReader> readersOfSelectedSeries = new ArrayList<>();
     for (int i = 0; i < deduplicatedPaths.size(); i++) {
       Path path = deduplicatedPaths.get(i);
       TSDataType dataType = deduplicatedDataTypes.get(i);
 
-      IBatchReader reader = new SeriesReaderWithoutValueFilter(path, dataType, timeFilter, context,
+      IBatchReader reader = getSeriesReaderWithoutValueFilter(path, dataType, timeFilter, context,
           true);
->>>>>>> 22001156
       readersOfSelectedSeries.add(reader);
     }
 
@@ -133,34 +113,16 @@
    * @return QueryDataSet object
    * @throws StorageEngineException StorageEngineException
    */
-<<<<<<< HEAD
   @Override
-  public QueryDataSet executeWithValueFilter(QueryContext context) throws StorageEngineException, IOException {
-
-    EngineTimeGenerator timestampGenerator = getTimeGenerator(queryExpression.getExpression(), context) ;
-
-    List<IReaderByTimestamp> readersOfSelectedSeries = new ArrayList<>();
-    List<TSDataType> dataTypes = new ArrayList<>();
-    for (Path path : queryExpression.getSelectedSeries()) {
-      try {
-        // add data type
-        dataTypes.add(getDataType(path.getFullPath()));
-      } catch (MetadataException e) {
-        throw new StorageEngineException(e);
-      }
-
-      IReaderByTimestamp seriesReaderByTimestamp = getReaderByTimestamp(path, context);
-=======
   public QueryDataSet executeWithValueFilter(QueryContext context)
       throws StorageEngineException, IOException {
 
-    EngineTimeGenerator timestampGenerator = new EngineTimeGenerator(
+    EngineTimeGenerator timestampGenerator = getTimeGenerator(
         optimizedExpression, context);
 
     List<IReaderByTimestamp> readersOfSelectedSeries = new ArrayList<>();
     for (Path path : deduplicatedPaths) {
-      SeriesReaderByTimestamp seriesReaderByTimestamp = new SeriesReaderByTimestamp(path, context);
->>>>>>> 22001156
+      IReaderByTimestamp seriesReaderByTimestamp = getReaderByTimestamp(path, context);
       readersOfSelectedSeries.add(seriesReaderByTimestamp);
     }
     return new EngineDataSetWithValueFilter(deduplicatedPaths, deduplicatedDataTypes,
