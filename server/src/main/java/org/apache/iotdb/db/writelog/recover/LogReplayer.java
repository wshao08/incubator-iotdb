/*
 * Licensed to the Apache Software Foundation (ASF) under one
 * or more contributor license agreements.  See the NOTICE file
 * distributed with this work for additional information
 * regarding copyright ownership.  The ASF licenses this file
 * to you under the Apache License, Version 2.0 (the
 * "License"); you may not use this file except in compliance
 * with the License.  You may obtain a copy of the License at
 *
 * http://www.apache.org/licenses/LICENSE-2.0
 *
 * Unless required by applicable law or agreed to in writing,
 * software distributed under the License is distributed on an
 * "AS IS" BASIS, WITHOUT WARRANTIES OR CONDITIONS OF ANY
 * KIND, either express or implied.  See the License for the
 * specific language governing permissions and limitations
 * under the License.
 */

package org.apache.iotdb.db.writelog.recover;

import org.apache.iotdb.db.engine.memtable.IMemTable;
import org.apache.iotdb.db.engine.modification.Deletion;
import org.apache.iotdb.db.engine.modification.ModificationFile;
import org.apache.iotdb.db.engine.storagegroup.TsFileResource;
import org.apache.iotdb.db.engine.version.VersionController;
import org.apache.iotdb.db.exception.WriteProcessException;
import org.apache.iotdb.db.exception.metadata.MetadataException;
import org.apache.iotdb.db.exception.query.QueryProcessException;
<<<<<<< HEAD
import org.apache.iotdb.db.metadata.MManager;
import org.apache.iotdb.db.exception.WriteProcessException;
=======
>>>>>>> 2cbee31e
import org.apache.iotdb.db.qp.physical.PhysicalPlan;
import org.apache.iotdb.db.qp.physical.crud.DeletePlan;
import org.apache.iotdb.db.qp.physical.crud.InsertPlan;
import org.apache.iotdb.db.qp.physical.crud.InsertRowPlan;
import org.apache.iotdb.db.qp.physical.crud.InsertTabletPlan;
import org.apache.iotdb.db.qp.physical.crud.UpdatePlan;
import org.apache.iotdb.db.service.IoTDB;
import org.apache.iotdb.db.writelog.io.ILogReader;
import org.apache.iotdb.db.writelog.manager.MultiFileLogNodeManager;
import org.apache.iotdb.db.writelog.node.WriteLogNode;
import org.apache.iotdb.tsfile.fileSystem.FSFactoryProducer;
import org.apache.iotdb.tsfile.read.common.Path;
import org.apache.iotdb.tsfile.write.schema.MeasurementSchema;
import org.slf4j.Logger;
import org.slf4j.LoggerFactory;

import java.io.IOException;
import java.util.HashMap;
import java.util.List;
import java.util.Map;

/**
 * LogReplayer finds the logNode of the TsFile given by insertFilePath and logNodePrefix, reads the
 * WALs from the logNode and redoes them into a given MemTable and ModificationFile.
 */
public class LogReplayer {

  private Logger logger = LoggerFactory.getLogger(LogReplayer.class);
  private String logNodePrefix;
  private String insertFilePath;
  private ModificationFile modFile;
  private VersionController versionController;
  private TsFileResource currentTsFileResource;
  private IMemTable recoverMemTable;

  // only unsequence file tolerates duplicated data
  private boolean sequence;

  private Map<String, Long> tempStartTimeMap = new HashMap<>();
  private Map<String, Long> tempEndTimeMap = new HashMap<>();

  public LogReplayer(String logNodePrefix, String insertFilePath, ModificationFile modFile,
      VersionController versionController, TsFileResource currentTsFileResource,
      IMemTable memTable, boolean sequence) {
    this.logNodePrefix = logNodePrefix;
    this.insertFilePath = insertFilePath;
    this.modFile = modFile;
    this.versionController = versionController;
    this.currentTsFileResource = currentTsFileResource;
    this.recoverMemTable = memTable;
    this.sequence = sequence;
  }

  /**
   * finds the logNode of the TsFile given by insertFilePath and logNodePrefix, reads the WALs from
   * the logNode and redoes them into a given MemTable and ModificationFile.
   */
  public void replayLogs() {
    WriteLogNode logNode = MultiFileLogNodeManager.getInstance().getNode(
        logNodePrefix + FSFactoryProducer.getFSFactory().getFile(insertFilePath).getName());

    ILogReader logReader = logNode.getLogReader();
    try {
      while (logReader.hasNext()) {
        try {
          PhysicalPlan plan = logReader.next();
          if (plan instanceof InsertPlan) {
            replayInsert((InsertPlan) plan);
          } else if (plan instanceof DeletePlan) {
            replayDelete((DeletePlan) plan);
          } else if (plan instanceof UpdatePlan) {
            replayUpdate((UpdatePlan) plan);
          }
        } catch (Exception e) {
          logger.error("recover wal of {} failed", insertFilePath, e);
        }
      }
    } catch (IOException e) {
      logger.error("meet error when redo wal of {}", insertFilePath, e);
    } finally {
      logReader.close();
      try {
        modFile.close();
      } catch (IOException e) {
        logger.error("Canno close the modifications file {}", modFile.getFilePath(), e);
      }
    }
    tempStartTimeMap.forEach((k, v) -> currentTsFileResource.updateStartTime(k, v));
    tempEndTimeMap.forEach((k, v) -> currentTsFileResource.updateEndTime(k, v));
  }

  private void replayDelete(DeletePlan deletePlan) throws IOException {
    List<Path> paths = deletePlan.getPaths();
    for (Path path : paths) {
      recoverMemTable.delete(path.getDevice(), path.getMeasurement(), deletePlan.getDeleteTime());
      modFile
          .write(new Deletion(path, versionController.nextVersion(), deletePlan.getDeleteTime()));
    }
  }

  private void replayInsert(InsertPlan plan) throws WriteProcessException, QueryProcessException {
    if (currentTsFileResource != null) {
      long minTime, maxTime;
      if (plan instanceof InsertRowPlan) {
        minTime = ((InsertRowPlan) plan).getTime();
        maxTime = ((InsertRowPlan) plan).getTime();
      } else {
        minTime = ((InsertTabletPlan) plan).getMinTime();
        maxTime = ((InsertTabletPlan) plan).getMaxTime();
      }
      // the last chunk group may contain the same data with the logs, ignore such logs in seq file
<<<<<<< HEAD
      long lastEndTime = currentTsFileResource.getEndTime(insertTabletPlan.getDeviceId());
      if (lastEndTime != Long.MIN_VALUE && lastEndTime >= insertTabletPlan.getMinTime() &&
          sequence) {
=======
      long lastEndTime = currentTsFileResource.getEndTime(plan.getDeviceId());
      if (lastEndTime != Long.MIN_VALUE && lastEndTime >= minTime &&
          !acceptDuplication) {
>>>>>>> 2cbee31e
        return;
      }
      Long startTime = tempStartTimeMap.get(plan.getDeviceId());
      if (startTime == null || startTime > minTime) {
        tempStartTimeMap.put(plan.getDeviceId(), minTime);
      }
      Long endTime = tempEndTimeMap.get(plan.getDeviceId());
      if (endTime == null || endTime < maxTime) {
        tempEndTimeMap.put(plan.getDeviceId(), maxTime);
      }
    }
    MeasurementSchema[] schemas;
    try {
      schemas = IoTDB.metaManager.getSchemas(plan.getDeviceId(), plan
          .getMeasurements());
    } catch (MetadataException e) {
      throw new QueryProcessException(e);
    }
<<<<<<< HEAD
    insertTabletPlan.setSchemas(schemas);
    recoverMemTable.insertTablet(insertTabletPlan, 0, insertTabletPlan.getRowCount());
  }

  private void replayInsert(InsertPlan insertPlan) {
    if (currentTsFileResource != null) {
      // the last chunk group may contain the same data with the logs, ignore such logs in seq file
      long lastEndTime = currentTsFileResource.getEndTime(insertPlan.getDeviceId());
      if (lastEndTime != Long.MIN_VALUE && lastEndTime >= insertPlan.getTime() && sequence) {
        return;
      }
      Long startTime = tempStartTimeMap.get(insertPlan.getDeviceId());
      if (startTime == null || startTime > insertPlan.getTime()) {
        tempStartTimeMap.put(insertPlan.getDeviceId(), insertPlan.getTime());
      }
      Long endTime = tempEndTimeMap.get(insertPlan.getDeviceId());
      if (endTime == null || endTime < insertPlan.getTime()) {
        tempEndTimeMap.put(insertPlan.getDeviceId(), insertPlan.getTime());
      }
    }
    try {
      MeasurementSchema[] schemas =
          MManager.getInstance().getSchemas(insertPlan.getDeviceId(), insertPlan.getMeasurements());
      insertPlan.setSchemasAndTransferType(schemas);
      recoverMemTable.insert(insertPlan);
    } catch (Exception e) {
      logger.error(
          "occurs exception when replaying the record {} at timestamp {}: {}.(Will ignore the record)",
          insertPlan.getPaths(), insertPlan.getTime(), e.getMessage());
=======
    if (plan instanceof InsertRowPlan) {
      InsertRowPlan tPlan = (InsertRowPlan) plan;
      tPlan.setSchemasAndTransferType(schemas);
      recoverMemTable.insert(tPlan);
    } else {
      InsertTabletPlan tPlan = (InsertTabletPlan) plan;
      tPlan.setSchemas(schemas);
      recoverMemTable.insertTablet(tPlan, 0, tPlan.getRowCount());
>>>>>>> 2cbee31e
    }
  }

  @SuppressWarnings("unused")
  private void replayUpdate(UpdatePlan updatePlan) {
    // TODO: support update
    throw new UnsupportedOperationException("Update not supported");
  }
}<|MERGE_RESOLUTION|>--- conflicted
+++ resolved
@@ -27,11 +27,7 @@
 import org.apache.iotdb.db.exception.WriteProcessException;
 import org.apache.iotdb.db.exception.metadata.MetadataException;
 import org.apache.iotdb.db.exception.query.QueryProcessException;
-<<<<<<< HEAD
 import org.apache.iotdb.db.metadata.MManager;
-import org.apache.iotdb.db.exception.WriteProcessException;
-=======
->>>>>>> 2cbee31e
 import org.apache.iotdb.db.qp.physical.PhysicalPlan;
 import org.apache.iotdb.db.qp.physical.crud.DeletePlan;
 import org.apache.iotdb.db.qp.physical.crud.InsertPlan;
@@ -143,15 +139,9 @@
         maxTime = ((InsertTabletPlan) plan).getMaxTime();
       }
       // the last chunk group may contain the same data with the logs, ignore such logs in seq file
-<<<<<<< HEAD
-      long lastEndTime = currentTsFileResource.getEndTime(insertTabletPlan.getDeviceId());
-      if (lastEndTime != Long.MIN_VALUE && lastEndTime >= insertTabletPlan.getMinTime() &&
-          sequence) {
-=======
       long lastEndTime = currentTsFileResource.getEndTime(plan.getDeviceId());
       if (lastEndTime != Long.MIN_VALUE && lastEndTime >= minTime &&
-          !acceptDuplication) {
->>>>>>> 2cbee31e
+          sequence) {
         return;
       }
       Long startTime = tempStartTimeMap.get(plan.getDeviceId());
@@ -170,37 +160,6 @@
     } catch (MetadataException e) {
       throw new QueryProcessException(e);
     }
-<<<<<<< HEAD
-    insertTabletPlan.setSchemas(schemas);
-    recoverMemTable.insertTablet(insertTabletPlan, 0, insertTabletPlan.getRowCount());
-  }
-
-  private void replayInsert(InsertPlan insertPlan) {
-    if (currentTsFileResource != null) {
-      // the last chunk group may contain the same data with the logs, ignore such logs in seq file
-      long lastEndTime = currentTsFileResource.getEndTime(insertPlan.getDeviceId());
-      if (lastEndTime != Long.MIN_VALUE && lastEndTime >= insertPlan.getTime() && sequence) {
-        return;
-      }
-      Long startTime = tempStartTimeMap.get(insertPlan.getDeviceId());
-      if (startTime == null || startTime > insertPlan.getTime()) {
-        tempStartTimeMap.put(insertPlan.getDeviceId(), insertPlan.getTime());
-      }
-      Long endTime = tempEndTimeMap.get(insertPlan.getDeviceId());
-      if (endTime == null || endTime < insertPlan.getTime()) {
-        tempEndTimeMap.put(insertPlan.getDeviceId(), insertPlan.getTime());
-      }
-    }
-    try {
-      MeasurementSchema[] schemas =
-          MManager.getInstance().getSchemas(insertPlan.getDeviceId(), insertPlan.getMeasurements());
-      insertPlan.setSchemasAndTransferType(schemas);
-      recoverMemTable.insert(insertPlan);
-    } catch (Exception e) {
-      logger.error(
-          "occurs exception when replaying the record {} at timestamp {}: {}.(Will ignore the record)",
-          insertPlan.getPaths(), insertPlan.getTime(), e.getMessage());
-=======
     if (plan instanceof InsertRowPlan) {
       InsertRowPlan tPlan = (InsertRowPlan) plan;
       tPlan.setSchemasAndTransferType(schemas);
@@ -209,7 +168,6 @@
       InsertTabletPlan tPlan = (InsertTabletPlan) plan;
       tPlan.setSchemas(schemas);
       recoverMemTable.insertTablet(tPlan, 0, tPlan.getRowCount());
->>>>>>> 2cbee31e
     }
   }
 
