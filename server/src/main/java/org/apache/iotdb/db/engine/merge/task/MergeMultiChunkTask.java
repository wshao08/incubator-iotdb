/*
 * Licensed to the Apache Software Foundation (ASF) under one
 * or more contributor license agreements.  See the NOTICE file
 * distributed with this work for additional information
 * regarding copyright ownership.  The ASF licenses this file
 * to you under the Apache License, Version 2.0 (the
 * "License"); you may not use this file except in compliance
 * with the License.  You may obtain a copy of the License at
 *
 *     http://www.apache.org/licenses/LICENSE-2.0
 *
 * Unless required by applicable law or agreed to in writing,
 * software distributed under the License is distributed on an
 * "AS IS" BASIS, WITHOUT WARRANTIES OR CONDITIONS OF ANY
 * KIND, either express or implied.  See the License for the
 * specific language governing permissions and limitations
 * under the License.
 */

package org.apache.iotdb.db.engine.merge.task;

import static org.apache.iotdb.db.utils.MergeUtils.writeBatchPoint;
import static org.apache.iotdb.db.utils.MergeUtils.writeTVPair;
import static org.apache.iotdb.db.utils.QueryUtils.modifyChunkMetaData;

import java.io.IOException;
import java.util.ArrayList;
import java.util.HashMap;
import java.util.List;
import java.util.PriorityQueue;
import java.util.concurrent.Callable;
import java.util.concurrent.ExecutionException;
import java.util.concurrent.Future;
import java.util.concurrent.atomic.AtomicInteger;
import org.apache.iotdb.db.conf.IoTDBDescriptor;
import org.apache.iotdb.db.engine.merge.manage.MergeContext;
import org.apache.iotdb.db.engine.merge.manage.MergeManager;
import org.apache.iotdb.db.engine.merge.manage.MergeResource;
import org.apache.iotdb.db.engine.merge.recover.MergeLogger;
import org.apache.iotdb.db.engine.merge.selector.IMergePathSelector;
import org.apache.iotdb.db.engine.merge.selector.NaivePathSelector;
import org.apache.iotdb.db.engine.modification.Modification;
import org.apache.iotdb.db.engine.storagegroup.TsFileResource;
import org.apache.iotdb.db.metadata.PartialPath;
import org.apache.iotdb.db.utils.MergeUtils;
import org.apache.iotdb.db.utils.MergeUtils.MetaListEntry;
import org.apache.iotdb.tsfile.file.metadata.ChunkMetadata;
import org.apache.iotdb.tsfile.read.TimeValuePair;
import org.apache.iotdb.tsfile.read.TsFileSequenceReader;
import org.apache.iotdb.tsfile.read.common.BatchData;
import org.apache.iotdb.tsfile.read.common.Chunk;
import org.apache.iotdb.tsfile.read.reader.IPointReader;
import org.apache.iotdb.tsfile.read.reader.chunk.ChunkReader;
import org.apache.iotdb.tsfile.write.chunk.IChunkWriter;
import org.apache.iotdb.tsfile.write.schema.MeasurementSchema;
import org.apache.iotdb.tsfile.write.writer.RestorableTsFileIOWriter;
import org.apache.iotdb.tsfile.write.writer.TsFileIOWriter;
import org.slf4j.Logger;
import org.slf4j.LoggerFactory;

public class MergeMultiChunkTask {

  private static final Logger logger = LoggerFactory.getLogger(MergeMultiChunkTask.class);
  private static int minChunkPointNum = IoTDBDescriptor.getInstance().getConfig()
      .getChunkMergePointThreshold();

  private MergeLogger mergeLogger;
  private List<PartialPath> unmergedSeries;

  private String taskName;
  private MergeResource resource;
  private TimeValuePair[] currTimeValuePairs;
  private boolean fullMerge;

  private MergeContext mergeContext;

  private AtomicInteger mergedChunkNum = new AtomicInteger();
  private AtomicInteger unmergedChunkNum = new AtomicInteger();
  private int mergedSeriesCnt;
  private double progress;

  private int concurrentMergeSeriesNum;
  private List<PartialPath> currMergingPaths = new ArrayList<>();

  private String storageGroupName;

  public MergeMultiChunkTask(MergeContext context, String taskName, MergeLogger mergeLogger,
      MergeResource mergeResource, boolean fullMerge, final List<PartialPath> unmergedSeries,
      int concurrentMergeSeriesNum, String storageGroupName) {
    this.mergeContext = context;
    this.taskName = taskName;
    this.mergeLogger = mergeLogger;
    this.resource = mergeResource;
    this.fullMerge = fullMerge;
    this.unmergedSeries = unmergedSeries;
    this.concurrentMergeSeriesNum = concurrentMergeSeriesNum;
    this.storageGroupName = storageGroupName;
  }

  void mergeSeries() throws IOException {
    if (logger.isInfoEnabled()) {
      logger.info("{} starts to merge {} series", taskName, unmergedSeries.size());
    }
    long startTime = System.currentTimeMillis();
    for (TsFileResource seqFile : resource.getSeqFiles()) {
      mergeContext.getUnmergedChunkStartTimes().put(seqFile, new HashMap<>());
    }
    // merge each series and write data into each seqFile's corresponding temp merge file
    List<List<PartialPath>> devicePaths = MergeUtils.splitPathsByDevice(unmergedSeries);
    for (List<PartialPath> pathList : devicePaths) {
      // TODO: use statistics of queries to better rearrange series
      IMergePathSelector pathSelector = new NaivePathSelector(pathList, concurrentMergeSeriesNum);
      while (pathSelector.hasNext()) {
        currMergingPaths = pathSelector.next();
        mergePaths();
        resource.clearChunkWriterCache();
        if (Thread.interrupted()) {
          logger.info("MergeMultiChunkTask {} aborted", taskName);
          Thread.currentThread().interrupt();
          return;
        }
        mergedSeriesCnt += currMergingPaths.size();
        logMergeProgress();
      }
    }
    if (logger.isInfoEnabled()) {
      logger.info("{} all series are merged after {}ms", taskName,
          System.currentTimeMillis() - startTime);
    }
    mergeLogger.logAllTsEnd();
  }

  private void logMergeProgress() {
    if (logger.isInfoEnabled()) {
      double newProgress = 100 * mergedSeriesCnt / (double) (unmergedSeries.size());
      if (newProgress - progress >= 1.0) {
        progress = newProgress;
        logger.info("{} has merged {}% series", taskName, progress);
      }
    }
  }

  public String getProgress() {
    return String.format("Processed %d/%d series", mergedSeriesCnt, unmergedSeries.size());
  }

  private void mergePaths() throws IOException {
    mergeLogger.logTSStart(currMergingPaths);
    IPointReader[] unseqReaders;
    unseqReaders = resource.getUnseqReaders(currMergingPaths);
    currTimeValuePairs = new TimeValuePair[currMergingPaths.size()];
    for (int i = 0; i < currMergingPaths.size(); i++) {
      if (unseqReaders[i].hasNextTimeValuePair()) {
        currTimeValuePairs[i] = unseqReaders[i].currentTimeValuePair();
      }
    }

    for (int i = 0; i < resource.getSeqFiles().size(); i++) {
      pathsMergeOneFile(i, unseqReaders);

      if (Thread.interrupted()) {
        Thread.currentThread().interrupt();
        return;
      }
    }
    mergeLogger.logTSEnd();
  }

  private void pathsMergeOneFile(int seqFileIdx, final IPointReader[] unseqReaders)
      throws IOException {
    TsFileResource currTsFile = resource.getSeqFiles().get(seqFileIdx);
    String deviceId = currMergingPaths.get(0).getDevice();
    long currDeviceMinTime = currTsFile.getStartTime(deviceId);
    // all paths in one call are from the same device
    if (currDeviceMinTime == Long.MAX_VALUE) {
      return;
    }

    for (PartialPath path : currMergingPaths) {
      mergeContext.getUnmergedChunkStartTimes().get(currTsFile).put(path, new ArrayList<>());
    }

    // if this TsFile receives data later than fileLimitTime, it will overlap the next TsFile,
    // which is forbidden
    for (TimeValuePair timeValuePair : currTimeValuePairs) {
      if (timeValuePair != null && timeValuePair.getTimestamp() < currDeviceMinTime) {
        currDeviceMinTime = timeValuePair.getTimestamp();
      }
    }
    boolean isLastFile = seqFileIdx + 1 == resource.getSeqFiles().size();

    TsFileSequenceReader fileSequenceReader = resource.getFileReader(currTsFile);
    List<Modification>[] modifications = new List[currMergingPaths.size()];
    List<ChunkMetadata>[] seqChunkMeta = new List[currMergingPaths.size()];
    for (int i = 0; i < currMergingPaths.size(); i++) {
      modifications[i] = resource.getModifications(currTsFile, currMergingPaths.get(i));
      seqChunkMeta[i] = resource.queryChunkMetadata(currMergingPaths.get(i), currTsFile);
      modifyChunkMetaData(seqChunkMeta[i], modifications[i]);

      if (Thread.interrupted()) {
        Thread.currentThread().interrupt();
        return;
      }
    }

    List<Integer> unskippedPathIndices = filterNoDataPaths(seqChunkMeta, seqFileIdx);
    if (unskippedPathIndices.isEmpty()) {
      return;
    }

    RestorableTsFileIOWriter mergeFileWriter = resource.getMergeFileWriter(currTsFile);
    for (PartialPath path : currMergingPaths) {
      MeasurementSchema schema = resource.getSchema(path);
      mergeFileWriter.addSchema(path, schema);
    }
    // merge unseq data with seq data in this file or small chunks in this file into a larger chunk
    mergeFileWriter.startChunkGroup(deviceId);
    boolean dataWritten = mergeChunks(seqChunkMeta, isLastFile, fileSequenceReader, unseqReaders,
        mergeFileWriter, currTsFile);
    if (dataWritten) {
      mergeFileWriter.writeVersion(0L);
      mergeFileWriter.endChunkGroup();
      mergeLogger.logFilePosition(mergeFileWriter.getFile());
      currTsFile.putStartTime(deviceId, currDeviceMinTime);
    }
  }

  private List<Integer> filterNoDataPaths(final List[] seqChunkMeta, int seqFileIdx) {
    // if the last seqFile does not contains this series but the unseqFiles do, data of this
    // series should also be written into a new chunk
    List<Integer> ret = new ArrayList<>();
    for (int i = 0; i < currMergingPaths.size(); i++) {
      if (seqChunkMeta[i].isEmpty()
          && !(seqFileIdx + 1 == resource.getSeqFiles().size() && currTimeValuePairs[i] != null)) {
        continue;
      }
      ret.add(i);
    }
    return ret;
  }

<<<<<<< HEAD
  private boolean mergeChunks(final List<ChunkMetadata>[] seqChunkMeta, boolean isLastFile,
      TsFileSequenceReader reader, final IPointReader[] unseqReaders,
=======
  @SuppressWarnings("squid:S3776") // Suppress high Cognitive Complexity warning
  private boolean mergeChunks(List<ChunkMetadata>[] seqChunkMeta, boolean isLastFile,
      TsFileSequenceReader reader, IPointReader[] unseqReaders,
>>>>>>> b3ea173d
      RestorableTsFileIOWriter mergeFileWriter, TsFileResource currFile)
      throws IOException {
    int[] ptWrittens = new int[seqChunkMeta.length];
    int mergeChunkSubTaskNum = IoTDBDescriptor.getInstance().getConfig()
        .getMergeChunkSubThreadNum();
    MetaListEntry[] metaListEntries = new MetaListEntry[currMergingPaths.size()];
    PriorityQueue<Integer>[] chunkIdxHeaps = new PriorityQueue[mergeChunkSubTaskNum];
    for (int i = 0; i < mergeChunkSubTaskNum; i++) {
      chunkIdxHeaps[i] = new PriorityQueue<>();
    }
    int idx = 0;
    for (int i = 0; i < currMergingPaths.size(); i++) {
      chunkIdxHeaps[idx % mergeChunkSubTaskNum].add(i);
      if (seqChunkMeta[i].isEmpty()) {
        continue;
      }

      MetaListEntry entry = new MetaListEntry(i, seqChunkMeta[i]);
      entry.next();
      metaListEntries[i] = entry;
      idx++;
      ptWrittens[i] = 0;
    }

    mergedChunkNum.set(0);
    unmergedChunkNum.set(0);

    List<Future<Void>> futures = new ArrayList<>();
    for (int i = 0; i < mergeChunkSubTaskNum; i++) {
      futures.add(MergeManager.getINSTANCE()
          .submitChunkSubTask(new MergeChunkHeapTask(chunkIdxHeaps[i],
              metaListEntries, ptWrittens,
              reader,
              mergeFileWriter, unseqReaders,
              currFile,
              isLastFile, i)));

      if (Thread.interrupted()) {
        Thread.currentThread().interrupt();
        return false;
      }
    }
    for (int i = 0; i < mergeChunkSubTaskNum; i++) {
      try {
        futures.get(i).get();
      } catch (InterruptedException e) {
        Thread.currentThread().interrupt();
        return false;
      } catch (ExecutionException e) {
        throw new IOException(e);
      }
    }

    // add merge and unmerged chunk statistic
    mergeContext.getMergedChunkCnt().compute(currFile, (tsFileResource, anInt) -> anInt == null ?
        mergedChunkNum.get() : anInt + mergedChunkNum.get());
    mergeContext.getUnmergedChunkCnt().compute(currFile, (tsFileResource, anInt) -> anInt == null ?
        unmergedChunkNum.get() : anInt + unmergedChunkNum.get());

    return mergedChunkNum.get() > 0;
  }



  /**
   * merge a sequence chunk SK
   * <p>
   * 1. no need to write the chunk to .merge file when: isn't full merge & there isn't unclosed
   * chunk before & SK is big enough & SK isn't overflowed & SK isn't modified
   * <p>
   * <p>
   * 2. write SK to .merge.file without compressing when: is full merge & there isn't unclosed chunk
   * before & SK is big enough & SK isn't overflowed & SK isn't modified
   * <p>
   * 3. other cases: need to unCompress the chunk and write 3.1 SK isn't overflowed 3.2 SK is
   * overflowed
   */
  @SuppressWarnings("java:S2445") // avoid writing the same writer concurrently
  private int mergeChunkV2(ChunkMetadata currMeta, boolean chunkOverflowed,
      boolean chunkTooSmall, Chunk chunk, int lastUnclosedChunkPoint, int pathIdx,
      TsFileIOWriter mergeFileWriter, IPointReader unseqReader,
      IChunkWriter chunkWriter, TsFileResource currFile) throws IOException {

    int unclosedChunkPoint = lastUnclosedChunkPoint;
    boolean chunkModified = (currMeta.getDeleteIntervalList() != null &&
        !currMeta.getDeleteIntervalList().isEmpty());

    // no need to write the chunk to .merge file
    if (!fullMerge && lastUnclosedChunkPoint == 0 && !chunkTooSmall && !chunkOverflowed
        && !chunkModified) {
      unmergedChunkNum.incrementAndGet();
      mergeContext.getUnmergedChunkStartTimes().get(currFile).get(currMergingPaths.get(pathIdx))
          .add(currMeta.getStartTime());
      return 0;
    }

    // write SK to .merge.file without compressing
    if (fullMerge && lastUnclosedChunkPoint == 0 && !chunkTooSmall && !chunkOverflowed
        && !chunkModified) {
      synchronized (mergeFileWriter) {
        mergeFileWriter.writeChunk(chunk, currMeta);
      }
      mergeContext.incTotalPointWritten(currMeta.getNumOfPoints());
      mergeContext.incTotalChunkWritten();
      mergedChunkNum.incrementAndGet();
      return 0;
    }

    // 3.1 SK isn't overflowed, just uncompress and write sequence chunk
    if (!chunkOverflowed) {
      unclosedChunkPoint += MergeUtils.writeChunkWithoutUnseq(chunk, chunkWriter);
      mergedChunkNum.incrementAndGet();
    } else {
      // 3.2 SK is overflowed, uncompress sequence chunk and merge with unseq chunk, then write
      unclosedChunkPoint += writeChunkWithUnseq(chunk, chunkWriter, unseqReader,
          currMeta.getEndTime(), pathIdx);
      mergedChunkNum.incrementAndGet();
    }

    // update points written statistics
    mergeContext.incTotalPointWritten((long) unclosedChunkPoint - lastUnclosedChunkPoint);
    if (minChunkPointNum > 0 && unclosedChunkPoint >= minChunkPointNum
        || unclosedChunkPoint > 0 && minChunkPointNum < 0) {
      // the new chunk's size is large enough and it should be flushed
      synchronized (mergeFileWriter) {
        chunkWriter.writeToFileWriter(mergeFileWriter);
      }
      unclosedChunkPoint = 0;
    }
    return unclosedChunkPoint;
  }

  private int writeRemainingUnseq(IChunkWriter chunkWriter,
      IPointReader unseqReader, long timeLimit, int pathIdx) throws IOException {
    int ptWritten = 0;
    while (currTimeValuePairs[pathIdx] != null
        && currTimeValuePairs[pathIdx].getTimestamp() < timeLimit) {
      writeTVPair(currTimeValuePairs[pathIdx], chunkWriter);
      ptWritten++;
      unseqReader.nextTimeValuePair();
      currTimeValuePairs[pathIdx] =
          unseqReader.hasNextTimeValuePair() ? unseqReader.currentTimeValuePair() : null;
    }
    return ptWritten;
  }

  private int writeChunkWithUnseq(Chunk chunk, IChunkWriter chunkWriter, IPointReader unseqReader,
      long chunkLimitTime, int pathIdx) throws IOException {
    int cnt = 0;
    ChunkReader chunkReader = new ChunkReader(chunk, null);
    while (chunkReader.hasNextSatisfiedPage()) {
      BatchData batchData = chunkReader.nextPageData();
      cnt += mergeWriteBatch(batchData, chunkWriter, unseqReader, pathIdx);
    }
    cnt += writeRemainingUnseq(chunkWriter, unseqReader, chunkLimitTime, pathIdx);
    return cnt;
  }

  private int mergeWriteBatch(BatchData batchData, IChunkWriter chunkWriter,
      IPointReader unseqReader, int pathIdx) throws IOException {
    int cnt = 0;
    for (int i = 0; i < batchData.length(); i++) {
      long time = batchData.getTimeByIndex(i);
      // merge data in batch and data in unseqReader

      boolean overwriteSeqPoint = false;
      // unseq point.time <= sequence point.time, write unseq point
      while (currTimeValuePairs[pathIdx] != null
          && currTimeValuePairs[pathIdx].getTimestamp() <= time) {
        writeTVPair(currTimeValuePairs[pathIdx], chunkWriter);
        if (currTimeValuePairs[pathIdx].getTimestamp() == time) {
          overwriteSeqPoint = true;
        }
        unseqReader.nextTimeValuePair();
        currTimeValuePairs[pathIdx] =
            unseqReader.hasNextTimeValuePair() ? unseqReader.currentTimeValuePair() : null;
        cnt++;
      }
      // unseq point.time > sequence point.time, write seq point
      if (!overwriteSeqPoint) {
        writeBatchPoint(batchData, i, chunkWriter);
        cnt++;
      }
    }
    return cnt;
  }

  public class MergeChunkHeapTask implements Callable<Void> {

    private PriorityQueue<Integer> chunkIdxHeap;
    private MetaListEntry[] metaListEntries;
    private int[] ptWrittens;
    private TsFileSequenceReader reader;
    private RestorableTsFileIOWriter mergeFileWriter;
    private IPointReader[] unseqReaders;
    private TsFileResource currFile;
    private boolean isLastFile;
    private int taskNum;

    private int totalSeriesNum;

    public MergeChunkHeapTask(final PriorityQueue<Integer> chunkIdxHeap,
        final MetaListEntry[] metaListEntries, int[] ptWrittens,
        final TsFileSequenceReader reader,
        final RestorableTsFileIOWriter mergeFileWriter,
        final IPointReader[] unseqReaders, final TsFileResource currFile, boolean isLastFile, int taskNum) {
      this.chunkIdxHeap = chunkIdxHeap;
      this.metaListEntries = metaListEntries;
      this.ptWrittens = ptWrittens;
      this.reader = reader;
      this.mergeFileWriter = mergeFileWriter;
      this.unseqReaders = unseqReaders;
      this.currFile = currFile;
      this.isLastFile = isLastFile;
      this.taskNum = taskNum;
      this.totalSeriesNum = chunkIdxHeap.size();
    }

    @Override
    public Void call() throws Exception {
      mergeChunkHeap();
      return null;
    }

    @SuppressWarnings("java:S2445") // avoid reading the same reader concurrently
    private void mergeChunkHeap() throws IOException {
      while (!chunkIdxHeap.isEmpty()) {
        int pathIdx = chunkIdxHeap.poll();
        PartialPath path = currMergingPaths.get(pathIdx);
        MeasurementSchema measurementSchema = resource.getSchema(path);
        IChunkWriter chunkWriter = resource.getChunkWriter(measurementSchema);
        if (Thread.interrupted()) {
          Thread.currentThread().interrupt();
          return;
        }

        if (metaListEntries[pathIdx] != null) {
          MetaListEntry metaListEntry = metaListEntries[pathIdx];
          ChunkMetadata currMeta = metaListEntry.current();
          boolean isLastChunk = !metaListEntry.hasNext();
          boolean chunkOverflowed = MergeUtils
              .isChunkOverflowed(currTimeValuePairs[pathIdx], currMeta);
          boolean chunkTooSmall = MergeUtils
              .isChunkTooSmall(ptWrittens[pathIdx], currMeta, isLastChunk, minChunkPointNum);

          Chunk chunk;
          synchronized (reader) {
            chunk = reader.readMemChunk(currMeta);
          }
          ptWrittens[pathIdx] = mergeChunkV2(currMeta, chunkOverflowed, chunkTooSmall, chunk,
              ptWrittens[pathIdx], pathIdx, mergeFileWriter, unseqReaders[pathIdx], chunkWriter,
              currFile);

          if (!isLastChunk) {
            metaListEntry.next();
            chunkIdxHeap.add(pathIdx);
            continue;
          }
        }
        // this only happens when the seqFiles do not contain this series, otherwise the remaining
        // data will be merged with the last chunk in the seqFiles
        if (isLastFile && currTimeValuePairs[pathIdx] != null) {
          ptWrittens[pathIdx] += writeRemainingUnseq(chunkWriter, unseqReaders[pathIdx],
              Long.MAX_VALUE,
              pathIdx);
          mergedChunkNum.incrementAndGet();
        }
        // the last merged chunk may still be smaller than the threshold, flush it anyway
        if (ptWrittens[pathIdx] > 0) {
          synchronized (mergeFileWriter) {
            chunkWriter.writeToFileWriter(mergeFileWriter);
          }
        }
      }
    }

    public String getStorageGroupName() {
      return storageGroupName;
    }

    public String getTaskName() {
      return taskName + "_" + taskNum;
    }

    public String getProgress() {
      return String.format("Processed %d/%d series", totalSeriesNum - chunkIdxHeap.size(),
          totalSeriesNum);
    }
  }
}<|MERGE_RESOLUTION|>--- conflicted
+++ resolved
@@ -239,14 +239,9 @@
     return ret;
   }
 
-<<<<<<< HEAD
+  @SuppressWarnings("squid:S3776") // Suppress high Cognitive Complexity warning
   private boolean mergeChunks(final List<ChunkMetadata>[] seqChunkMeta, boolean isLastFile,
       TsFileSequenceReader reader, final IPointReader[] unseqReaders,
-=======
-  @SuppressWarnings("squid:S3776") // Suppress high Cognitive Complexity warning
-  private boolean mergeChunks(List<ChunkMetadata>[] seqChunkMeta, boolean isLastFile,
-      TsFileSequenceReader reader, IPointReader[] unseqReaders,
->>>>>>> b3ea173d
       RestorableTsFileIOWriter mergeFileWriter, TsFileResource currFile)
       throws IOException {
     int[] ptWrittens = new int[seqChunkMeta.length];
