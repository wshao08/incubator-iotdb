/*
 * Licensed to the Apache Software Foundation (ASF) under one
 * or more contributor license agreements.  See the NOTICE file
 * distributed with this work for additional information
 * regarding copyright ownership.  The ASF licenses this file
 * to you under the Apache License, Version 2.0 (the
 * "License"); you may not use this file except in compliance
 * with the License.  You may obtain a copy of the License at
 *
 *     http://www.apache.org/licenses/LICENSE-2.0
 *
 * Unless required by applicable law or agreed to in writing,
 * software distributed under the License is distributed on an
 * "AS IS" BASIS, WITHOUT WARRANTIES OR CONDITIONS OF ANY
 * KIND, either express or implied.  See the License for the
 * specific language governing permissions and limitations
 * under the License.
 */
package org.apache.iotdb.db.sync.receiver.transfer;

import org.apache.iotdb.db.concurrent.ThreadName;
import org.apache.iotdb.db.conf.IoTDBConfig;
import org.apache.iotdb.db.conf.IoTDBConstant;
import org.apache.iotdb.db.conf.IoTDBDescriptor;
import org.apache.iotdb.db.conf.directories.DirectoryManager;
import org.apache.iotdb.db.engine.storagegroup.TsFileResource;
import org.apache.iotdb.db.exception.DiskSpaceInsufficientException;
import org.apache.iotdb.db.exception.SyncDeviceOwnerConflictException;
import org.apache.iotdb.db.exception.metadata.MetadataException;
import org.apache.iotdb.db.metadata.MetadataConstant;
import org.apache.iotdb.db.service.IoTDB;
import org.apache.iotdb.db.sync.conf.SyncConstant;
import org.apache.iotdb.db.sync.receiver.load.FileLoader;
import org.apache.iotdb.db.sync.receiver.load.FileLoaderManager;
import org.apache.iotdb.db.sync.receiver.load.IFileLoader;
import org.apache.iotdb.db.sync.receiver.recover.SyncReceiverLogAnalyzer;
import org.apache.iotdb.db.sync.receiver.recover.SyncReceiverLogger;
import org.apache.iotdb.db.utils.FilePathUtils;
import org.apache.iotdb.db.utils.SyncUtils;
import org.apache.iotdb.service.sync.thrift.ConfirmInfo;
import org.apache.iotdb.service.sync.thrift.SyncService;
import org.apache.iotdb.service.sync.thrift.SyncStatus;
import org.apache.thrift.TException;
import org.slf4j.Logger;
import org.slf4j.LoggerFactory;

import java.io.BufferedReader;
import java.io.File;
import java.io.FileOutputStream;
import java.io.IOException;
import java.math.BigInteger;
import java.nio.ByteBuffer;
import java.nio.channels.FileChannel;
import java.security.MessageDigest;
import java.security.NoSuchAlgorithmException;

public class SyncServiceImpl implements SyncService.Iface {

  private static final Logger logger = LoggerFactory.getLogger(SyncServiceImpl.class);

  private IoTDBConfig config = IoTDBDescriptor.getInstance().getConfig();

  private ThreadLocal<String> syncFolderPath = new ThreadLocal<>();

  private ThreadLocal<String> currentSG = new ThreadLocal<>();

  private ThreadLocal<SyncReceiverLogger> syncLog = new ThreadLocal<>();

  private ThreadLocal<String> senderName = new ThreadLocal<>();

  private ThreadLocal<File> currentFile = new ThreadLocal<>();

  private ThreadLocal<FileChannel> currentFileWriter = new ThreadLocal<>();

  private ThreadLocal<MessageDigest> messageDigest = new ThreadLocal<>();

  /**
   * Verify IP address of sender
   */
  @Override
  public SyncStatus check(ConfirmInfo info) {
    String ipAddress = info.address, uuid = info.uuid;
    Thread.currentThread().setName(ThreadName.SYNC_SERVER.getName());
    if (!info.version.equals(IoTDBConstant.VERSION)) {
      return getErrorResult(String.format("Version mismatch: the sender <%s>, the receiver <%s>",
          info.version, IoTDBConstant.VERSION));
    }
    if (info.partitionInterval != IoTDBDescriptor.getInstance().getConfig()
        .getPartitionInterval()) {
      return getErrorResult(String
          .format("Partition interval mismatch: the sender <%d>, the receiver <%d>",
              info.partitionInterval,
              IoTDBDescriptor.getInstance().getConfig().getPartitionInterval()));
    }
    if (SyncUtils.verifyIPSegment(config.getIpWhiteList(), ipAddress)) {
      senderName.set(ipAddress + SyncConstant.SYNC_DIR_NAME_SEPARATOR + uuid);
      if (checkRecovery()) {
        logger.info("Start to sync with sender {}", senderName.get());
        return getSuccessResult();
      } else {
        return getErrorResult("Receiver is processing data from previous sync tasks");
      }
    } else {
      return getErrorResult(
          "Sender IP is not in the white list of receiver IP and synchronization tasks are not allowed.");
    }
  }

  private boolean checkRecovery() {
    try {
      if (currentFileWriter.get() != null && currentFileWriter.get().isOpen()) {
        currentFileWriter.get().close();
      }
      if (syncLog.get() != null) {
        syncLog.get().close();
      }
      return SyncReceiverLogAnalyzer.getInstance().recover(senderName.get());
    } catch (IOException e) {
      logger.error("Check recovery state fail", e);
      return false;
    }
  }

  @Override
  public SyncStatus startSync() {
    try {
      initPath();
      currentSG.remove();
      FileLoader.createFileLoader(senderName.get(), syncFolderPath.get());
      syncLog
          .set(new SyncReceiverLogger(new File(syncFolderPath.get(), SyncConstant.SYNC_LOG_NAME)));
      return getSuccessResult();
    } catch (DiskSpaceInsufficientException | IOException e) {
      logger.error("Can not receiver data from sender", e);
      return getErrorResult(e.getMessage());
    }
  }

  /**
   * Init file path.
   */
  private void initPath() throws DiskSpaceInsufficientException {
    String dataDir = new File(DirectoryManager.getInstance().getNextFolderForSequenceFile())
        .getParentFile().getAbsolutePath();
    syncFolderPath
        .set(FilePathUtils.regularizePath(dataDir) + SyncConstant.SYNC_RECEIVER + File.separatorChar
            + senderName.get());
  }

  /**
   * Init threadLocal variable.
   */
  @Override
  public SyncStatus init(String storageGroup) {
    logger.info("Sync process started to receive data of storage group {}", storageGroup);
    currentSG.set(storageGroup);
    try {
      syncLog.get().startSyncDeletedFilesName();
    } catch (IOException e) {
      logger.error("Can not init sync process", e);
      return getErrorResult(e.getMessage());
    }
    return getSuccessResult();
  }

  @Override
  public SyncStatus syncDeletedFileName(String fileName) throws TException {
    try {
      syncLog.get().finishSyncDeletedFileName(
          new File(getSyncDataPath(), currentSG.get() + File.separatorChar + fileName));
      FileLoaderManager.getInstance().getFileLoader(senderName.get()).addDeletedFileName(
          new File(getSyncDataPath(), currentSG.get() + File.separatorChar + fileName));
    } catch (IOException e) {
      logger.error("Can not sync deleted file", e);
      return getErrorResult(
          String.format("Can not sync deleted file %s because %s", fileName, e.getMessage()));
    }
    return getSuccessResult();
  }

  @Override
  public SyncStatus initSyncData(String filename) throws TException {
    try {
      File file;
      if (currentSG.get() == null) { // schema mlog.txt file
        file = new File(getSyncDataPath(), filename);
      } else {
        file = new File(getSyncDataPath(), currentSG.get() + File.separatorChar + filename);
      }
      file.delete();
      currentFile.set(file);
      if (!file.getParentFile().exists()) {
        file.getParentFile().mkdirs();
      }
      if (currentFileWriter.get() != null && currentFileWriter.get().isOpen()) {
        currentFileWriter.get().close();
      }
<<<<<<< HEAD
      FileOutputStream fos = new FileOutputStream(file);
      try {
        currentFileWriter.set(fos.getChannel());
        syncLog.get().startSyncTsFiles();
        messageDigest.set(MessageDigest.getInstance(SyncConstant.MESSAGE_DIGIT_NAME));
      } finally {
        fos.close();
=======
      try (FileOutputStream fos = new FileOutputStream(file)) {
        currentFileWriter.set(fos.getChannel());
        syncLog.get().startSyncTsFiles();
        messageDigest.set(MessageDigest.getInstance(SyncConstant.MESSAGE_DIGIT_NAME));
>>>>>>> b3ea173d
      }
    } catch (IOException | NoSuchAlgorithmException e) {
      logger.error("Can not init sync resource for file {}", filename, e);
      return getErrorResult(
          String.format("Can not init sync resource for file %s because %s", filename,
              e.getMessage()));
    }
    return getSuccessResult();
  }

  @Override
  public SyncStatus syncData(ByteBuffer buff) {
    try {
      int pos = buff.position();
      currentFileWriter.get().write(buff);
      buff.position(pos);
      messageDigest.get().update(buff);
    } catch (IOException e) {
      logger.error("Can not sync data for file {}", currentFile.get().getAbsoluteFile(), e);
      return getErrorResult(String
          .format("Can not sync data for file %s because %s", currentFile.get().getName(),
              e.getMessage()));
    }
    return getSuccessResult();
  }

  @Override
  public SyncStatus checkDataMD5(String md5OfSender) throws TException {
    String md5OfReceiver = (new BigInteger(1, messageDigest.get().digest())).toString(16);
    try {
      if (currentFileWriter.get() != null && currentFileWriter.get().isOpen()) {
        currentFileWriter.get().close();
      }
      if (!md5OfSender.equals(md5OfReceiver)) {
        currentFile.get().delete();
<<<<<<< HEAD
        FileOutputStream fos = new FileOutputStream(currentFile.get());
        try {
=======
        try (FileOutputStream fos = new FileOutputStream(currentFile.get())) {
>>>>>>> b3ea173d
          currentFileWriter.set(fos.getChannel());
          return getErrorResult(String
                  .format("MD5 of the sender is differ from MD5 of the receiver of the file %s.",
                          currentFile.get().getAbsolutePath()));
<<<<<<< HEAD
        } finally {
          fos.close();
=======
>>>>>>> b3ea173d
        }
      } else {
        if (currentFile.get().getName().endsWith(MetadataConstant.METADATA_LOG)) {
          loadMetadata();
        } else {
          if (!currentFile.get().getName().endsWith(TsFileResource.RESOURCE_SUFFIX)) {
            logger.info("Receiver has received {} successfully.", currentFile.get());
            FileLoaderManager.getInstance().checkAndUpdateDeviceOwner(
                new TsFileResource(new File(currentFile.get() + TsFileResource.RESOURCE_SUFFIX)));
            syncLog.get().finishSyncTsfile(currentFile.get());
            FileLoaderManager.getInstance().getFileLoader(senderName.get())
                .addTsfile(currentFile.get());
          }
        }
      }
    } catch (IOException e) {
      logger.error("Can not check data MD5 for file {}", currentFile.get().getAbsoluteFile(), e);
      return getErrorResult(String
          .format("Can not check data MD5 for file %s because %s", currentFile.get().getName(),
              e.getMessage()));
    } catch (SyncDeviceOwnerConflictException e) {
      logger.error("Device owner has conflicts, skip all other tsfiles in the sg {}.",
          currentSG.get());
      return new SyncStatus(SyncConstant.CONFLICT_CODE, String
          .format("Device owner has conflicts, skip all other tsfiles in the same sg %s because %s",
              currentSG.get(), e.getMessage()));
    }
    return new SyncStatus(SyncConstant.SUCCESS_CODE, md5OfReceiver);
  }

  private void loadMetadata() {
    logger.info("Start to load metadata in sync process.");
    if (currentFile.get().exists()) {
      try (BufferedReader br = new BufferedReader(
          new java.io.FileReader(currentFile.get()))) {
        String metadataOperation;
        while ((metadataOperation = br.readLine()) != null) {
          try {
            IoTDB.metaManager.operation(metadataOperation);
          } catch (IOException | MetadataException e) {
            logger.error("Can not operate metadata operation {} ", metadataOperation, e);
          }
        }
      } catch (IOException e) {
        logger.error("Cannot read the file {}.", currentFile.get().getAbsoluteFile(), e);
      }
    }
  }

  @Override
  public SyncStatus endSync() throws TException {
    try {
      if (syncLog.get() != null) {
        syncLog.get().close();
      }
      IFileLoader loader = FileLoaderManager.getInstance().getFileLoader(senderName.get());
      if (loader != null) {
        loader.endSync();
      } else {
        return getErrorResult(
            String.format("File Loader of the storage group %s is null", currentSG.get()));
      }
      logger.info("Sync process with sender {} finished.", senderName.get());
    } catch (IOException e) {
      logger.error("Can not end sync", e);
      return getErrorResult(String.format("Can not end sync because %s", e.getMessage()));
    } finally {
      syncFolderPath.remove();
      currentSG.remove();
      syncLog.remove();
      senderName.remove();
      currentFile.remove();
      currentFileWriter.remove();
      messageDigest.remove();
    }
    return getSuccessResult();
  }

  private String getSyncDataPath() {
    return syncFolderPath.get() + File.separatorChar + SyncConstant.RECEIVER_DATA_FOLDER_NAME;
  }

  private SyncStatus getSuccessResult() {
    return new SyncStatus(SyncConstant.SUCCESS_CODE, "");
  }

  private SyncStatus getErrorResult(String errorMsg) {
    return new SyncStatus(SyncConstant.ERROR_CODE, errorMsg);
  }

  /**
   * release resources or cleanup when a client (a sender) is disconnected (normally or abnormally).
   */
  public void handleClientExit() {
    //do nothing now
  }
}<|MERGE_RESOLUTION|>--- conflicted
+++ resolved
@@ -195,20 +195,10 @@
       if (currentFileWriter.get() != null && currentFileWriter.get().isOpen()) {
         currentFileWriter.get().close();
       }
-<<<<<<< HEAD
-      FileOutputStream fos = new FileOutputStream(file);
-      try {
-        currentFileWriter.set(fos.getChannel());
-        syncLog.get().startSyncTsFiles();
-        messageDigest.set(MessageDigest.getInstance(SyncConstant.MESSAGE_DIGIT_NAME));
-      } finally {
-        fos.close();
-=======
       try (FileOutputStream fos = new FileOutputStream(file)) {
         currentFileWriter.set(fos.getChannel());
         syncLog.get().startSyncTsFiles();
         messageDigest.set(MessageDigest.getInstance(SyncConstant.MESSAGE_DIGIT_NAME));
->>>>>>> b3ea173d
       }
     } catch (IOException | NoSuchAlgorithmException e) {
       logger.error("Can not init sync resource for file {}", filename, e);
@@ -244,21 +234,11 @@
       }
       if (!md5OfSender.equals(md5OfReceiver)) {
         currentFile.get().delete();
-<<<<<<< HEAD
-        FileOutputStream fos = new FileOutputStream(currentFile.get());
-        try {
-=======
         try (FileOutputStream fos = new FileOutputStream(currentFile.get())) {
->>>>>>> b3ea173d
           currentFileWriter.set(fos.getChannel());
           return getErrorResult(String
                   .format("MD5 of the sender is differ from MD5 of the receiver of the file %s.",
                           currentFile.get().getAbsolutePath()));
-<<<<<<< HEAD
-        } finally {
-          fos.close();
-=======
->>>>>>> b3ea173d
         }
       } else {
         if (currentFile.get().getName().endsWith(MetadataConstant.METADATA_LOG)) {
