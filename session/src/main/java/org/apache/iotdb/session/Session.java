/*
 * Licensed to the Apache Software Foundation (ASF) under one
 * or more contributor license agreements.  See the NOTICE file
 * distributed with this work for additional information
 * regarding copyright ownership.  The ASF licenses this file
 * to you under the Apache License, Version 2.0 (the
 * "License"); you may not use this file except in compliance
 * with the License.  You may obtain a copy of the License at
 *
 *     http://www.apache.org/licenses/LICENSE-2.0
 *
 * Unless required by applicable law or agreed to in writing,
 * software distributed under the License is distributed on an
 * "AS IS" BASIS, WITHOUT WARRANTIES OR CONDITIONS OF ANY
 * KIND, either express or implied.  See the License for the
 * specific language governing permissions and limitations
 * under the License.
 */
package org.apache.iotdb.session;

import java.nio.ByteBuffer;
import java.time.ZoneId;
import java.util.ArrayList;
import java.util.Arrays;
import java.util.Comparator;
import java.util.List;
import java.util.Map;
import java.util.concurrent.CompletableFuture;
import java.util.concurrent.TimeUnit;
import java.util.function.BiConsumer;
import org.apache.iotdb.rpc.BatchExecutionException;
import org.apache.iotdb.rpc.IoTDBConnectionException;
import org.apache.iotdb.rpc.RpcUtils;
import org.apache.iotdb.rpc.StatementExecutionException;
import org.apache.iotdb.service.rpc.thrift.TSCloseSessionReq;
import org.apache.iotdb.service.rpc.thrift.TSCreateMultiTimeseriesReq;
import org.apache.iotdb.service.rpc.thrift.TSCreateTimeseriesReq;
import org.apache.iotdb.service.rpc.thrift.TSDeleteDataReq;
import org.apache.iotdb.service.rpc.thrift.TSExecuteStatementReq;
import org.apache.iotdb.service.rpc.thrift.TSExecuteStatementResp;
import org.apache.iotdb.service.rpc.thrift.TSGetTimeZoneResp;
import org.apache.iotdb.service.rpc.thrift.TSIService;
import org.apache.iotdb.service.rpc.thrift.TSInsertRecordReq;
import org.apache.iotdb.service.rpc.thrift.TSInsertRecordsReq;
import org.apache.iotdb.service.rpc.thrift.TSInsertStringRecordReq;
import org.apache.iotdb.service.rpc.thrift.TSInsertStringRecordsReq;
import org.apache.iotdb.service.rpc.thrift.TSInsertTabletReq;
import org.apache.iotdb.service.rpc.thrift.TSInsertTabletsReq;
import org.apache.iotdb.service.rpc.thrift.TSOpenSessionReq;
import org.apache.iotdb.service.rpc.thrift.TSOpenSessionResp;
import org.apache.iotdb.service.rpc.thrift.TSProtocolVersion;
import org.apache.iotdb.service.rpc.thrift.TSRawDataQueryReq;
import org.apache.iotdb.service.rpc.thrift.TSSetTimeZoneReq;
import org.apache.iotdb.service.rpc.thrift.TSStatus;
import org.apache.iotdb.session.SessionUtils.TimeOutCanceller;
import org.apache.iotdb.session.pool.SessionThreadPool;
import org.apache.iotdb.tsfile.common.conf.TSFileConfig;
import org.apache.iotdb.tsfile.exception.write.UnSupportedDataTypeException;
import org.apache.iotdb.tsfile.file.metadata.enums.CompressionType;
import org.apache.iotdb.tsfile.file.metadata.enums.TSDataType;
import org.apache.iotdb.tsfile.file.metadata.enums.TSEncoding;
import org.apache.iotdb.tsfile.utils.Binary;
import org.apache.iotdb.tsfile.utils.ReadWriteIOUtils;
import org.apache.iotdb.tsfile.write.record.Tablet;
import org.apache.iotdb.tsfile.write.schema.MeasurementSchema;
import org.apache.thrift.TException;
import org.apache.thrift.protocol.TBinaryProtocol;
import org.apache.thrift.protocol.TCompactProtocol;
import org.apache.thrift.transport.TFastFramedTransport;
import org.apache.thrift.transport.TSocket;
import org.apache.thrift.transport.TTransport;
import org.apache.thrift.transport.TTransportException;
import org.slf4j.Logger;
import org.slf4j.LoggerFactory;

public class Session {

  private static final Logger logger = LoggerFactory.getLogger(Session.class);
  private final TSProtocolVersion protocolVersion = TSProtocolVersion.IOTDB_SERVICE_PROTOCOL_V3;
  private String host;
  private int rpcPort;
  private String username;
  private String password;
  private TSIService.Iface client = null;
  private long sessionId;
  private TTransport transport;
  private boolean isClosed = true;
  private ZoneId zoneId;
  private long statementId;
  private int fetchSize;
<<<<<<< HEAD
  private SessionThreadPool asyncThreadPool;
=======
  private boolean enableRPCCompression;
  private int connectionTimeoutInMs;
>>>>>>> f352932d

  public Session(String host, int rpcPort) {
    this(host, rpcPort, Config.DEFAULT_USER, Config.DEFAULT_PASSWORD);
  }

  public Session(String host, String rpcPort, String username, String password) {
    this(host, Integer.parseInt(rpcPort), username, password);
  }

  public Session(String host, int rpcPort, String username, String password) {
    this.host = host;
    this.rpcPort = rpcPort;
    this.username = username;
    this.password = password;
    this.fetchSize = Config.DEFAULT_FETCH_SIZE;
    asyncThreadPool = new SessionThreadPool();
  }

  public Session(String host, int port, String username, String password, int threadPoolSize,
      int blockingQueueSize) {
    this.host = host;
    this.rpcPort = port;
    this.username = username;
    this.password = password;
    this.fetchSize = Config.DEFAULT_FETCH_SIZE;
    asyncThreadPool = new SessionThreadPool(threadPoolSize, blockingQueueSize);
  }

  public Session(String host, int rpcPort, String username, String password, int fetchSize) {
    this.host = host;
    this.rpcPort = rpcPort;
    this.username = username;
    this.password = password;
    this.fetchSize = fetchSize;
    asyncThreadPool = new SessionThreadPool();
  }

  public synchronized void open() throws IoTDBConnectionException {
    open(false, Config.DEFAULT_TIMEOUT_MS);
  }

  public synchronized void open(boolean enableRPCCompression) throws IoTDBConnectionException {
    open(enableRPCCompression, Config.DEFAULT_TIMEOUT_MS);
  }

  private synchronized void open(boolean enableRPCCompression, int connectionTimeoutInMs)
      throws IoTDBConnectionException {
    if (!isClosed) {
      return;
    }

    this.enableRPCCompression = enableRPCCompression;
    this.connectionTimeoutInMs = connectionTimeoutInMs;

    transport = new TFastFramedTransport(new TSocket(host, rpcPort, connectionTimeoutInMs));

    if (!transport.isOpen()) {
      try {
        transport.open();
      } catch (TTransportException e) {
        throw new IoTDBConnectionException(e);
      }
    }

    if (enableRPCCompression) {
      client = new TSIService.Client(new TCompactProtocol(transport));
    } else {
      client = new TSIService.Client(new TBinaryProtocol(transport));
    }

    TSOpenSessionReq openReq = new TSOpenSessionReq();
    openReq.setUsername(username);
    openReq.setPassword(password);

    try {
      TSOpenSessionResp openResp = client.openSession(openReq);

      RpcUtils.verifySuccess(openResp.getStatus());

      if (protocolVersion.getValue() != openResp.getServerProtocolVersion().getValue()) {
        logger.warn("Protocol differ, Client version is {}}, but Server version is {}",
            protocolVersion.getValue(), openResp.getServerProtocolVersion().getValue());
        if (openResp.getServerProtocolVersion().getValue() == 0) {// less than 0.10
          throw new TException(String
              .format("Protocol not supported, Client version is %s, but Server version is %s",
                  protocolVersion.getValue(), openResp.getServerProtocolVersion().getValue()));
        }
      }

      sessionId = openResp.getSessionId();

      statementId = client.requestStatementId(sessionId);

      if (zoneId != null) {
        setTimeZone(zoneId.toString());
      } else {
        zoneId = ZoneId.of(getTimeZone());
      }

    } catch (Exception e) {
      transport.close();
      throw new IoTDBConnectionException(e);
    }
    isClosed = false;

    client = RpcUtils.newSynchronizedClient(client);

  }

  public synchronized void close() throws IoTDBConnectionException {
    if (isClosed) {
      return;
    }
    TSCloseSessionReq req = new TSCloseSessionReq(sessionId);
    try {
      client.closeSession(req);
    } catch (TException e) {
      throw new IoTDBConnectionException(
          "Error occurs when closing session at server. Maybe server is down.", e);
    } finally {
      isClosed = true;
      if (transport != null) {
        transport.close();
      }
    }
  }

  /**
   * insert data in one row, if you want to improve your performance, please use insertRecords
   * method or insertTablet method
   *
   * @see Session#insertRecords(List, List, List, List, List)
   * @see Session#insertTablet(Tablet)
   */
  public void insertRecord(String deviceId, long time, List<String> measurements,
      List<TSDataType> types,
      Object... values) throws IoTDBConnectionException, StatementExecutionException {
    List<Object> valuesList = new ArrayList<>(Arrays.asList(values));

    insertRecord(deviceId, time, measurements, types, valuesList);
  }

  /**
   * insert the data of a device. For each timestamp, the number of measurements is the same.
   * <p>
   * a Tablet example:
   * <p>
   * device1 time s1, s2, s3 1,   1,  1,  1 2,   2,  2,  2 3,   3,  3,  3
   * <p>
   * times in Tablet may be not in ascending order
   *
   * @param tablet data batch
   */
  public void insertTablet(Tablet tablet)
      throws StatementExecutionException, IoTDBConnectionException {
    insertTablet(tablet, false);
  }

  /**
   * insert a Tablet
   *
   * @param tablet data batch
   * @param sorted whether times in Tablet are in ascending order
   */
  public void insertTablet(Tablet tablet, boolean sorted)
      throws IoTDBConnectionException, StatementExecutionException {
    TSInsertTabletReq request = genTSInsertTabletReq(tablet, sorted);
    try {
      RpcUtils.verifySuccess(client.insertTablet(request));
    } catch (TException e) {
      if (reconnect()) {
        try {
          RpcUtils.verifySuccess(client.insertTablet(request));
        } catch (TException tException) {
          throw new IoTDBConnectionException(tException);
        }
      } else {
        throw new IoTDBConnectionException("Fail to reconnect to server. Please check server status");
      }
    }
  }

  /**
   * insert a Tablet asynchronously
   * @param tablet data batch
   * @param sorted whether times in Tablet are in ascending order
   * @param timeout asynchronous call timeout in millisecond
   * @param callback user provided failure callback, set to null if user does not specify.
   * @return async CompletableFuture
   */
  public CompletableFuture<Integer> asyncInsertTablet(Tablet tablet, boolean sorted, long timeout,
      BiConsumer<Tablet, Throwable> callback) {
    CompletableFuture<Integer> asyncRun = CompletableFuture.supplyAsync(() -> {
      try {
        insertTablet(tablet, sorted);
      } catch (IoTDBConnectionException | StatementExecutionException e) {
        throw new RuntimeException(e);
      }
      return 0;
    }, asyncThreadPool.getThreadPool());

    return asyncRun
        .applyToEitherAsync(orTimeout(timeout, TimeUnit.MILLISECONDS), this::successHandler)
        .exceptionally(e -> {
          if (callback == null) {
            logger.error("Error occurred when inserting tablet, device ID: {}, time: {} .",
                tablet.deviceId, tablet.timestamps[0], e);
          } else {
            callback.accept(tablet, e);
          }
          return -1;
        });
  }

  private TSInsertTabletReq genTSInsertTabletReq(Tablet tablet, boolean sorted)
      throws BatchExecutionException {
    if (sorted) {
      if (!checkSorted(tablet)) {
        throw new BatchExecutionException("Times in Tablet are not in ascending order");
      }
    } else {
      sortTablet(tablet);
    }

    TSInsertTabletReq request = new TSInsertTabletReq();
    request.setSessionId(sessionId);
    request.deviceId = tablet.deviceId;
    for (MeasurementSchema measurementSchema : tablet.getSchemas()) {
      request.addToMeasurements(measurementSchema.getMeasurementId());
      request.addToTypes(measurementSchema.getType().ordinal());
    }
    request.setTimestamps(SessionUtils.getTimeBuffer(tablet));
    request.setValues(SessionUtils.getValueBuffer(tablet));
    request.setSize(tablet.rowSize);
    return request;
  }

  /**
   * insert the data of several deivces. Given a deivce, for each timestamp, the number of
   * measurements is the same.
   * <p>
   * Times in each Tablet may not be in ascending order
   *
   * @param tablets data batch in multiple device
   */
  public void insertTablets(Map<String, Tablet> tablets)
      throws IoTDBConnectionException, StatementExecutionException {
    insertTablets(tablets, false);
  }

  /**
   * insert the data of several devices. Given a device, for each timestamp, the number of
   * measurements is the same.
   *
   * @param tablets data batch in multiple device
   * @param sorted  whether times in each Tablet are in ascending order
   */
  public void insertTablets(Map<String, Tablet> tablets, boolean sorted)
      throws IoTDBConnectionException, StatementExecutionException {

    TSInsertTabletsReq request = genTSInsertTabletsReq(tablets, sorted);
    try {
      RpcUtils.verifySuccess(client.insertTablets(request));
    } catch (TException e) {
      if (reconnect()) {
        try {
          RpcUtils.verifySuccess(client.insertTablets(request));
        } catch (TException tException) {
          throw new IoTDBConnectionException(tException);
        }
      } else {
        throw new IoTDBConnectionException("Fail to reconnect to server. Please check server status");
      }
    }
  }

  /**
   * insert the data of several devices asynchronously. Given a device, for each timestamp,
   * the number of measurements is the same.
   *
   * @param tablets data batch in multiple device
   * @param sorted  whether times in each Tablet are in ascending order
   * @param timeout asynchronous call timeout in millisecond
   * @param callback user provided failure callback, set to null if user does not specify.
   */
  public CompletableFuture<Integer> asyncInsertTablets(Map<String, Tablet> tablets, boolean sorted,
      long timeout, BiConsumer<Map<String, Tablet>, Throwable> callback) {
    CompletableFuture<Integer> asyncRun = CompletableFuture.supplyAsync(() -> {
      try {
        insertTablets(tablets, sorted);
      } catch (IoTDBConnectionException | StatementExecutionException e) {
        throw new RuntimeException(e);
      }
      return 0;
    }, asyncThreadPool.getThreadPool());

    return asyncRun
        .applyToEitherAsync(orTimeout(timeout, TimeUnit.MILLISECONDS), this::successHandler)
        .exceptionally(e -> {
          if ((callback == null)) {
            logger.error("Error occurred when inserting tablets. ", e);
          } else {
            callback.accept(tablets, e);
          }
          return -1;
        });
  }

  private int successHandler(Integer integer) {
    return 0;
  }

  private TSInsertTabletsReq genTSInsertTabletsReq(Map<String, Tablet> tablets, boolean sorted)
      throws BatchExecutionException {
    TSInsertTabletsReq request = new TSInsertTabletsReq();
    request.setSessionId(sessionId);

    for (Tablet tablet : tablets.values()) {
      if (sorted) {
        if (!checkSorted(tablet)) {
          throw new BatchExecutionException("Times in Tablet are not in ascending order");
        }
      } else {
        sortTablet(tablet);
      }

      request.addToDeviceIds(tablet.deviceId);
      List<String> measurements = new ArrayList<>();
      List<Integer> dataTypes = new ArrayList<>();
      for (MeasurementSchema measurementSchema : tablet.getSchemas()) {
        measurements.add(measurementSchema.getMeasurementId());
        dataTypes.add(measurementSchema.getType().ordinal());
      }
      request.addToMeasurementsList(measurements);
      request.addToTypesList(dataTypes);
      request.addToTimestampsList(SessionUtils.getTimeBuffer(tablet));
      request.addToValuesList(SessionUtils.getValueBuffer(tablet));
      request.addToSizeList(tablet.rowSize);
    }
    return request;
  }

  /**
   * Insert multiple rows, which can reduce the overhead of network. This method is just like jdbc
   * executeBatch, we pack some insert request in batch and send them to server. If you want improve
   * your performance, please see insertTablet method
   * <p>
   * Each row is independent, which could have different deviceId, time, number of measurements
   *
   * @see Session#insertTablet(Tablet)
   */
  public void insertRecords(List<String> deviceIds, List<Long> times,
      List<List<String>> measurementsList, List<List<TSDataType>> typesList,
      List<List<Object>> valuesList)
      throws IoTDBConnectionException, StatementExecutionException {
    TSInsertRecordsReq request = genTSInsertRecordsReq(deviceIds, times, measurementsList,
        typesList, valuesList);
    try {
      RpcUtils.verifySuccess(client.insertRecords(request));
    } catch (TException e) {
      if (reconnect()) {
        try {
          RpcUtils.verifySuccess(client.insertRecords(request));
        } catch (TException tException) {
          throw new IoTDBConnectionException(tException);
        }
      } else {
        throw new IoTDBConnectionException("Fail to reconnect to server. Please check server status");
      }
    }
  }

  /**
   * Insert multiple rows in asynchronous way. This method is just like jdbc executeBatch,
   * we pack some insert request in batch and send them to server. If you want improve your
   * performance, please see insertTablet method.
   * <p>
   * Each row is independent, which could have different deviceId, time, number of measurements
   *
   * @see Session#insertTablet(Tablet)
   * @param timeout asynchronous call timeout in millisecond
   * @param callback user provided failure callback, set to null if user does not specify.
   */
  public CompletableFuture<Integer> asyncInsertRecords(List<String> deviceIds, List<Long> times,
      List<List<String>> measurementsList, List<List<TSDataType>> typesList,
      List<List<Object>> valuesList, long timeout,
      SixInputConsumer<List<String>, List<Long>, List<List<String>>, List<List<TSDataType>>, List<List<Object>>, Throwable> callback) {
    CompletableFuture<Integer> asyncRun = CompletableFuture.supplyAsync(() -> {
      try {
        insertRecords(deviceIds, times, measurementsList, typesList, valuesList);
      } catch (IoTDBConnectionException |StatementExecutionException e) {
        throw new RuntimeException(e);
      }
      return 0;
    }, asyncThreadPool.getThreadPool());

    return asyncRun
        .applyToEitherAsync(orTimeout(timeout, TimeUnit.MILLISECONDS), this::successHandler).
            exceptionally(exception ->
            {
              if (callback == null) {
                logger.error("Error occurred when inserting records, device ID: {}, time: {} .",
                    deviceIds.get(0), times.get(0), exception);
              } else {
                callback.apply(deviceIds, times, measurementsList, typesList, valuesList, exception);
              }
              return -1;
            });
  }

  private TSInsertRecordsReq genTSInsertRecordsReq(List<String> deviceIds, List<Long> times,
      List<List<String>> measurementsList, List<List<TSDataType>> typesList,
      List<List<Object>> valuesList) throws IoTDBConnectionException {
    // check params size
    int len = deviceIds.size();
    if (len != times.size() || len != measurementsList.size() || len != valuesList.size()) {
      throw new IllegalArgumentException(
          "deviceIds, times, measurementsList and valuesList's size should be equal");
    }

    TSInsertRecordsReq request = new TSInsertRecordsReq();
    request.setSessionId(sessionId);
    request.setDeviceIds(deviceIds);
    request.setTimestamps(times);
    request.setMeasurementsList(measurementsList);
    List<ByteBuffer> buffersList = new ArrayList<>();
    for (int i = 0; i < measurementsList.size(); i++) {
      ByteBuffer buffer = ByteBuffer.allocate(calculateLength(typesList.get(i), valuesList.get(i)));
      putValues(typesList.get(i), valuesList.get(i), buffer);
      buffer.flip();
      buffersList.add(buffer);
    }
    request.setValuesList(buffersList);
    return request;
  }

  /**
   * Insert multiple rows, which can reduce the overhead of network. This method is just like jdbc
   * executeBatch, we pack some insert request in batch and send them to server. If you want improve
   * your performance, please see insertTablet method
   * <p>
   * Each row is independent, which could have different deviceId, time, number of measurements
   *
   * @see Session#insertTablet(Tablet)
   */
  public void insertRecords(List<String> deviceIds, List<Long> times,
      List<List<String>> measurementsList, List<List<String>> valuesList)
      throws IoTDBConnectionException, StatementExecutionException {

    TSInsertStringRecordsReq request = genTSInsertStringRecordsReq(deviceIds, times,
        measurementsList, valuesList);
    try {
      RpcUtils.verifySuccess(client.insertStringRecords(request));
    } catch (TException e) {
      if (reconnect()) {
        try {
          RpcUtils.verifySuccess(client.insertStringRecords(request));
        } catch (TException tException) {
          throw new IoTDBConnectionException(tException);
        }
      } else {
        throw new IoTDBConnectionException("Fail to reconnect to server. Please check server status");
      }
    }
  }

  /**
   * Insert multiple rows in asynchronous way. This method is just like jdbc executeBatch,
   * we pack some insert request in batch and send them to server. If you want improve your
   * performance, please see insertTablet method.
   * <p>
   * Each row is independent, which could have different deviceId, time, number of measurements
   *
   * @see Session#insertTablet(Tablet)
   * @param timeout asynchronous call timeout in millisecond
   * @param callback user provided failure callback, set to null if user does not specify.
   */
  public CompletableFuture<Integer> asyncInsertRecords(List<String> deviceIds, List<Long> times,
      List<List<String>> measurementsList, List<List<String>> valuesList, long timeout,
      FiveInputConsumer<List<String>, List<Long>, List<List<String>>, List<List<String>>, Throwable> callback) {
    CompletableFuture<Integer> asyncRun = CompletableFuture.supplyAsync(() -> {
      try {
        insertRecords(deviceIds, times, measurementsList, valuesList);
      } catch (IoTDBConnectionException | StatementExecutionException e) {
        throw new RuntimeException(e);
      }
      return 0;
    }, asyncThreadPool.getThreadPool());

    return asyncRun
        .applyToEitherAsync(orTimeout(timeout, TimeUnit.MILLISECONDS), this::successHandler)
        .exceptionally(e -> {
          if (callback == null) {
            logger.error("Error occurred when inserting records, device ID: {}, time: {}.",
                deviceIds.get(0), times.get(0), e);
          } else {
            callback.apply(deviceIds, times, measurementsList, valuesList, e);
          }
          return -1;
        });
  }

  private TSInsertStringRecordsReq genTSInsertStringRecordsReq(List<String> deviceIds, List<Long> times,
      List<List<String>> measurementsList, List<List<String>> valuesList) {
    // check params size
    int len = deviceIds.size();
    if (len != times.size() || len != measurementsList.size() || len != valuesList.size()) {
      throw new IllegalArgumentException(
          "deviceIds, times, measurementsList and valuesList's size should be equal");
    }

    TSInsertStringRecordsReq request = new TSInsertStringRecordsReq();
    request.setSessionId(sessionId);
    request.setDeviceIds(deviceIds);
    request.setTimestamps(times);
    request.setMeasurementsList(measurementsList);
    request.setValuesList(valuesList);
    return request;
  }

  /**
   * insert data in one row, if you want improve your performance, please use insertRecords method
   * or insertTablet method
   *
   * @see Session#insertRecords(List, List, List, List, List)
   * @see Session#insertTablet(Tablet)
   */
  public void insertRecord(String deviceId, long time, List<String> measurements,
      List<TSDataType> types,
      List<Object> values) throws IoTDBConnectionException, StatementExecutionException {
    TSInsertRecordReq request = genTSInsertRecordReq(deviceId, time, measurements, types, values);
    try {
      RpcUtils.verifySuccess(client.insertRecord(request));
    } catch (TException e) {
      if (reconnect()) {
        try {
          RpcUtils.verifySuccess(client.insertRecord(request));
        } catch (TException tException) {
          throw new IoTDBConnectionException(tException);
        }
      } else {
        throw new IoTDBConnectionException("Fail to reconnect to server. Please check server status");
      }
    }
  }

  private TSInsertRecordReq genTSInsertRecordReq(String deviceId, long time,
      List<String> measurements, List<TSDataType> types,
      List<Object> values) throws IoTDBConnectionException {
    TSInsertRecordReq request = new TSInsertRecordReq();
    request.setSessionId(sessionId);
    request.setDeviceId(deviceId);
    request.setTimestamp(time);
    request.setMeasurements(measurements);
    ByteBuffer buffer = ByteBuffer.allocate(calculateLength(types, values));
    putValues(types, values, buffer);
    buffer.flip();
    request.setValues(buffer);
    return request;
  }

  /**
   * insert data in one row asynchronously. if you want improve your performance,
   * please use insertRecords method or insertTablet method
   *
   * @see Session#insertRecords(List, List, List, List, List)
   * @see Session#insertTablet(Tablet)
   * @param timeout asynchronous call timeout in millisecond
   * @param callback user provided failure callback, set to null if user does not specify.
   */
  public CompletableFuture<Integer> asyncInsertRecord(String deviceId, long time,
      List<String> measurements, List<TSDataType> types, List<Object> values, long timeout,
      SixInputConsumer<String, Long, List<String>, List<TSDataType>, List<Object>, Throwable> callback) {
    CompletableFuture<Integer> asyncRun = CompletableFuture.supplyAsync(() -> {
      try {
        insertRecord(deviceId, time, measurements, types, values);
      } catch (IoTDBConnectionException | StatementExecutionException e) {
        throw new RuntimeException(e);
      }
      return 0;
    }, asyncThreadPool.getThreadPool());

    return asyncRun
        .applyToEitherAsync(orTimeout(timeout, TimeUnit.MILLISECONDS), this::successHandler)
        .exceptionally(e -> {
          if (callback == null) {
            logger.error("Error occurred when inserting record, device ID: {}, time: {}. ",
                deviceId, time, e);
          } else {
            callback.apply(deviceId, time, measurements, types, values, e);
          }
          return -1;
        });
  }

  /**
   * insert data in one row, if you want improve your performance, please use insertRecords method
   * or insertTablet method
   *
   * @see Session#insertRecords(List, List, List, List, List)
   * @see Session#insertTablet(Tablet)
   */
  public void insertRecord(String deviceId, long time, List<String> measurements,
      List<String> values) throws IoTDBConnectionException, StatementExecutionException {

    TSInsertStringRecordReq request = genTSInsertStringRecordReq(deviceId, time, measurements,
        values);
    try {
      RpcUtils.verifySuccess(client.insertStringRecord(request));
    } catch (TException e) {
      if (reconnect()) {
        try {
          RpcUtils.verifySuccess(client.insertStringRecord(request));
        } catch (TException tException) {
          throw new IoTDBConnectionException(tException);
        }
      } else {
        throw new IoTDBConnectionException("Fail to reconnect to server. Please check server status");
      }
    }
  }

  /**
   * insert data in one row asynchronously. if you want improve your performance,
   * please use insertRecords method or insertTablet method
   *
   * @see Session#insertRecords(List, List, List, List, List)
   * @see Session#insertTablet(Tablet)
   * @param timeout asynchronous call timeout in millisecond
   * @param callback user provided failure callback, set to null if user does not specify.
   */
  public CompletableFuture<Integer> asyncInsertRecord(String deviceId, long time,
      List<String> measurements, List<String> values, long timeout,
      FiveInputConsumer<String, Long, List<String>, List<String>, Throwable> callback) {
    CompletableFuture<Integer> asyncRun = CompletableFuture.supplyAsync(() -> {
      try {
        insertRecord(deviceId, time, measurements, values);
      } catch (IoTDBConnectionException | StatementExecutionException e) {
        throw new RuntimeException(e);
      }
      return 0;
    }, asyncThreadPool.getThreadPool());

    return asyncRun
        .applyToEitherAsync(orTimeout(timeout, TimeUnit.MILLISECONDS), this::successHandler)
        .exceptionally(e -> {
          if (callback == null) {
            logger.error("Error occurred when inserting record, device ID: {}, time: {}. ",
                deviceId, time, e);
          } else {
            callback.apply(deviceId, time, measurements, values, e);
          }
          return -1;
        });
  }

  private TSInsertStringRecordReq genTSInsertStringRecordReq(String deviceId, long time,
      List<String> measurements, List<String> values) {
    TSInsertStringRecordReq request = new TSInsertStringRecordReq();
    request.setSessionId(sessionId);
    request.setDeviceId(deviceId);
    request.setTimestamp(time);
    request.setMeasurements(measurements);
    request.setValues(values);
    return request;
  }

  public static <T> CompletableFuture<T> orTimeout(long timeout, TimeUnit unit) {
    if (unit == null)
      throw new NullPointerException();
    CompletableFuture<T> promise = new CompletableFuture<>();
    promise.whenComplete(new TimeOutCanceller(
        SessionUtils.Delayer.delay(new SessionUtils.Timeout(promise), timeout, unit)));
    return promise;
  }

  private void putStrValues(List<String> values, ByteBuffer buffer)
      throws IoTDBConnectionException {
    for (int i = 0; i < values.size(); i++) {
      ReadWriteIOUtils.write(TSDataType.TEXT, buffer);
      byte[] bytes = ((String) values.get(i)).getBytes(TSFileConfig.STRING_CHARSET);
      ReadWriteIOUtils.write(bytes.length, buffer);
      buffer.put(bytes);
    }
  }

  /**
   * put value in buffer
   *
   * @param types  types list
   * @param values values list
   * @param buffer buffer to insert
   * @throws IoTDBConnectionException
   */
  private void putValues(List<TSDataType> types, List<Object> values, ByteBuffer buffer)
      throws IoTDBConnectionException {
    for (int i = 0; i < values.size(); i++) {
      ReadWriteIOUtils.write(types.get(i), buffer);
      switch (types.get(i)) {
        case BOOLEAN:
          ReadWriteIOUtils.write((Boolean) values.get(i), buffer);
          break;
        case INT32:
          ReadWriteIOUtils.write((Integer) values.get(i), buffer);
          break;
        case INT64:
          ReadWriteIOUtils.write((Long) values.get(i), buffer);
          break;
        case FLOAT:
          ReadWriteIOUtils.write((Float) values.get(i), buffer);
          break;
        case DOUBLE:
          ReadWriteIOUtils.write((Double) values.get(i), buffer);
          break;
        case TEXT:
          byte[] bytes = ((String) values.get(i)).getBytes(TSFileConfig.STRING_CHARSET);
          ReadWriteIOUtils.write(bytes.length, buffer);
          buffer.put(bytes);
          break;
        default:
          throw new IoTDBConnectionException("Unsupported data type:" + types.get(i));
      }
    }
  }

  private int calculateStrLength(List<String> values) {
    int res = 0;

    for (int i = 0; i < values.size(); i++) {
      // types
      res += Short.BYTES;
      res += Integer.BYTES;
      res += values.get(i).getBytes(TSFileConfig.STRING_CHARSET).length;
    }

    return res;
  }

  private int calculateLength(List<TSDataType> types, List<Object> values)
      throws IoTDBConnectionException {
    int res = 0;
    for (int i = 0; i < types.size(); i++) {
      // types
      res += Short.BYTES;
      switch (types.get(i)) {
        case BOOLEAN:
          res += 1;
          break;
        case INT32:
          res += Integer.BYTES;
          break;
        case INT64:
          res += Long.BYTES;
          break;
        case FLOAT:
          res += Float.BYTES;
          break;
        case DOUBLE:
          res += Double.BYTES;
          break;
        case TEXT:
          res += Integer.BYTES;
          res += ((String) values.get(i)).getBytes(TSFileConfig.STRING_CHARSET).length;
          break;
        default:
          throw new IoTDBConnectionException("Unsupported data type:" + types.get(i));
      }
    }

    return res;
  }

  /**
   * This method NOT insert data into database and the server just return after accept the request,
   * this method should be used to test other time cost in client
   */
  public void testInsertTablet(Tablet tablet)
      throws IoTDBConnectionException, StatementExecutionException {
    TSInsertTabletReq request = genTSInsertTabletReq(tablet, false);

    try {
      RpcUtils.verifySuccess(client.testInsertTablet(request));
    } catch (TException e) {
      throw new IoTDBConnectionException(e);
    }
  }

  /**
   * This method NOT insert data into database and the server just return after accept the request,
   * this method should be used to test other time cost in client
   */
  public void testInsertTablet(Tablet tablet, boolean sorted)
      throws IoTDBConnectionException, StatementExecutionException {
    TSInsertTabletReq request = genTSInsertTabletReq(tablet, sorted);

    try {
      RpcUtils.verifySuccess(client.testInsertTablet(request));
    } catch (TException e) {
      throw new IoTDBConnectionException(e);
    }
  }

  /**
   * This method NOT insert data into database and the server just return after accept the request,
   * this method should be used to test other time cost in client
   */
  public void testInsertTablets(Map<String, Tablet> tablets)
      throws IoTDBConnectionException, StatementExecutionException {
    TSInsertTabletsReq request = genTSInsertTabletsReq(tablets, false);

    try {
      RpcUtils.verifySuccess(client.testInsertTablets(request));
    } catch (TException e) {
      throw new IoTDBConnectionException(e);
    }
  }

  /**
   * This method NOT insert data into database and the server just return after accept the request,
   * this method should be used to test other time cost in client
   */
  public void testInsertTablets(Map<String, Tablet> tablets, boolean sorted)
      throws IoTDBConnectionException, StatementExecutionException {
    TSInsertTabletsReq request = genTSInsertTabletsReq(tablets, sorted);

    try {
      RpcUtils.verifySuccess(client.testInsertTablets(request));
    } catch (TException e) {
      throw new IoTDBConnectionException(e);
    }
  }

  /**
   * This method NOT insert data into database and the server just return after accept the request,
   * this method should be used to test other time cost in client
   */
  public void testInsertRecords(List<String> deviceIds, List<Long> times,
      List<List<String>> measurementsList, List<List<String>> valuesList)
      throws IoTDBConnectionException, StatementExecutionException {
    TSInsertStringRecordsReq request = genTSInsertStringRecordsReq(deviceIds, times,
        measurementsList, valuesList);

    try {
      RpcUtils.verifySuccess(client.testInsertStringRecords(request));
    } catch (TException e) {
      throw new IoTDBConnectionException(e);
    }
  }

  public void testInsertRecords(List<String> deviceIds, List<Long> times,
      List<List<String>> measurementsList, List<List<TSDataType>> typesList,
      List<List<Object>> valuesList)
      throws IoTDBConnectionException, StatementExecutionException {
    TSInsertRecordsReq request = genTSInsertRecordsReq(deviceIds, times, measurementsList,
        typesList, valuesList);
    try {
      RpcUtils.verifySuccess(client.testInsertRecords(request));
    } catch (TException e) {
      throw new IoTDBConnectionException(e);
    }
  }


  /**
   * This method NOT insert data into database and the server just return after accept the request,
   * this method should be used to test other time cost in client
   */
  public void testInsertRecord(String deviceId, long time, List<String> measurements,
      List<String> values) throws IoTDBConnectionException, StatementExecutionException {
    TSInsertStringRecordReq request = genTSInsertStringRecordReq(deviceId, time, measurements,
        values);

    try {
      RpcUtils.verifySuccess(client.testInsertStringRecord(request));
    } catch (TException e) {
      throw new IoTDBConnectionException(e);
    }
  }

  /**
   * This method NOT insert data into database and the server just return after accept the request,
   * this method should be used to test other time cost in client
   */
  public void testInsertRecord(String deviceId, long time, List<String> measurements,
      List<TSDataType> types, List<Object> values)
      throws IoTDBConnectionException, StatementExecutionException {
    TSInsertRecordReq request = genTSInsertRecordReq(deviceId, time, measurements, types, values);

    try {
      RpcUtils.verifySuccess(client.testInsertRecord(request));
    } catch (TException e) {
      throw new IoTDBConnectionException(e);
    }
  }

  /**
   * delete a timeseries, including data and schema
   *
   * @param path timeseries to delete, should be a whole path
   */
  public void deleteTimeseries(String path)
      throws IoTDBConnectionException, StatementExecutionException {
    List<String> paths = new ArrayList<>();
    paths.add(path);
    deleteTimeseries(paths);
  }

  /**
   * delete a timeseries, including data and schema
   *
   * @param paths timeseries to delete, should be a whole path
   */
  public void deleteTimeseries(List<String> paths)
      throws IoTDBConnectionException, StatementExecutionException {
    try {
      RpcUtils.verifySuccess(client.deleteTimeseries(sessionId, paths));
    } catch (TException e) {
      throw new IoTDBConnectionException(e);
    }
  }

  /**
   * delete data <= time in one timeseries
   *
   * @param path data in which time series to delete
   * @param time data with time stamp less than or equal to time will be deleted
   */
  public void deleteData(String path, long time)
      throws IoTDBConnectionException, StatementExecutionException {
    List<String> paths = new ArrayList<>();
    paths.add(path);
    deleteData(paths, time);
  }

  /**
   * delete data <= time in multiple timeseries
   *
   * @param paths   data in which time series to delete
   * @param endTime data with time stamp less than or equal to time will be deleted
   */
  public void deleteData(List<String> paths, long endTime)
      throws IoTDBConnectionException, StatementExecutionException {
    deleteData(paths, Long.MIN_VALUE, endTime);
  }

  /**
   * delete data >= startTime and data <= endTime in multiple timeseries
   *
   * @param paths     data in which time series to delete
   * @param startTime delete range start time
   * @param endTime   delete range end time
   */
  public void deleteData(List<String> paths, long startTime, long endTime)
      throws IoTDBConnectionException, StatementExecutionException {
    TSDeleteDataReq request = new TSDeleteDataReq();
    request.setSessionId(sessionId);
    request.setPaths(paths);
    request.setStartTime(startTime);
    request.setEndTime(endTime);

    try {
      RpcUtils.verifySuccess(client.deleteData(request));
    } catch (TException e) {
      throw new IoTDBConnectionException(e);
    }
  }

  public void setStorageGroup(String storageGroupId)
      throws IoTDBConnectionException, StatementExecutionException {
    try {
      RpcUtils.verifySuccess(client.setStorageGroup(sessionId, storageGroupId));
    } catch (TException e) {
      throw new IoTDBConnectionException(e);
    }
  }


  public void deleteStorageGroup(String storageGroup)
      throws IoTDBConnectionException, StatementExecutionException {
    List<String> groups = new ArrayList<>();
    groups.add(storageGroup);
    deleteStorageGroups(groups);
  }

  public void deleteStorageGroups(List<String> storageGroup)
      throws IoTDBConnectionException, StatementExecutionException {
    try {
      RpcUtils.verifySuccess(client.deleteStorageGroups(sessionId, storageGroup));
    } catch (TException e) {
      throw new IoTDBConnectionException(e);
    }
  }

  public void createTimeseries(String path, TSDataType dataType,
      TSEncoding encoding, CompressionType compressor)
      throws IoTDBConnectionException, StatementExecutionException {
    createTimeseries(path, dataType, encoding, compressor, null, null, null, null);
  }

  public void createTimeseries(String path, TSDataType dataType,
      TSEncoding encoding, CompressionType compressor, Map<String, String> props,
      Map<String, String> tags, Map<String, String> attributes, String measurementAlias)
      throws IoTDBConnectionException, StatementExecutionException {
    TSCreateTimeseriesReq request = new TSCreateTimeseriesReq();
    request.setSessionId(sessionId);
    request.setPath(path);
    request.setDataType(dataType.ordinal());
    request.setEncoding(encoding.ordinal());
    request.setCompressor(compressor.ordinal());
    request.setProps(props);
    request.setTags(tags);
    request.setAttributes(attributes);
    request.setMeasurementAlias(measurementAlias);

    try {
      RpcUtils.verifySuccess(client.createTimeseries(request));
    } catch (TException e) {
      throw new IoTDBConnectionException(e);
    }
  }

  public void createMultiTimeseries(List<String> paths, List<TSDataType> dataTypes,
      List<TSEncoding> encodings, List<CompressionType> compressors,
      List<Map<String, String>> propsList, List<Map<String, String>> tagsList,
      List<Map<String, String>> attributesList, List<String> measurementAliasList)
      throws IoTDBConnectionException, StatementExecutionException {

    TSCreateMultiTimeseriesReq request = new TSCreateMultiTimeseriesReq();
    request.setSessionId(sessionId);
    request.setPaths(paths);

    List<Integer> dataTypeOrdinals = new ArrayList<>(paths.size());
    for (TSDataType dataType : dataTypes) {
      dataTypeOrdinals.add(dataType.ordinal());
    }
    request.setDataTypes(dataTypeOrdinals);

    List<Integer> encodingOrdinals = new ArrayList<>(paths.size());
    for (TSEncoding encoding : encodings) {
      encodingOrdinals.add(encoding.ordinal());
    }
    request.setEncodings(encodingOrdinals);

    List<Integer> compressionOrdinals = new ArrayList<>(paths.size());
    for (CompressionType compression : compressors) {
      compressionOrdinals.add(compression.ordinal());
    }
    request.setCompressors(compressionOrdinals);

    request.setPropsList(propsList);
    request.setTagsList(tagsList);
    request.setAttributesList(attributesList);
    request.setMeasurementAliasList(measurementAliasList);

    try {
      RpcUtils.verifySuccess(client.createMultiTimeseries(request));
    } catch (TException e) {
      throw new IoTDBConnectionException(e);
    }
  }

  public boolean checkTimeseriesExists(String path)
      throws IoTDBConnectionException, StatementExecutionException {
    SessionDataSet dataSet = executeQueryStatement(String.format("SHOW TIMESERIES %s", path));
    boolean result = dataSet.hasNext();
    dataSet.closeOperationHandle();
    return result;
  }

  private synchronized String getTimeZone()
      throws StatementExecutionException, IoTDBConnectionException {
    if (zoneId != null) {
      return zoneId.toString();
    }

    TSGetTimeZoneResp resp;
    try {
      resp = client.getTimeZone(sessionId);
    } catch (TException e) {
      throw new IoTDBConnectionException(e);
    }
    RpcUtils.verifySuccess(resp.getStatus());
    return resp.getTimeZone();
  }

  private synchronized void setTimeZone(String zoneId)
      throws StatementExecutionException, IoTDBConnectionException {
    TSSetTimeZoneReq req = new TSSetTimeZoneReq(sessionId, zoneId);
    TSStatus resp;
    try {
      resp = client.setTimeZone(req);
    } catch (TException e) {
      throw new IoTDBConnectionException(e);
    }
    RpcUtils.verifySuccess(resp);
    this.zoneId = ZoneId.of(zoneId);
  }


  /**
   * execure query sql
   *
   * @param sql query statement
   * @return result set
   */
  public SessionDataSet executeQueryStatement(String sql)
      throws StatementExecutionException, IoTDBConnectionException {

    TSExecuteStatementReq execReq = new TSExecuteStatementReq(sessionId, sql, statementId);

    execReq.setFetchSize(fetchSize);
    TSExecuteStatementResp execResp;
    try {
      execResp = client.executeQueryStatement(execReq);
    } catch (TException e) {
      if (reconnect()) {
        try {
          execResp = client.executeQueryStatement(execReq);
        } catch (TException tException) {
          throw new IoTDBConnectionException(tException);
        }
      } else {
        throw new IoTDBConnectionException("Fail to reconnect to server. Please check server status");
      }
    }

    RpcUtils.verifySuccess(execResp.getStatus());
    return new SessionDataSet(sql, execResp.getColumns(), execResp.getDataTypeList(),
        execResp.columnNameIndexMap,
        execResp.getQueryId(), client, sessionId, execResp.queryDataSet,
        execResp.isIgnoreTimeStamp());
  }

  /**
   * execute non query statement
   *
   * @param sql non query statement
   */
  public void executeNonQueryStatement(String sql)
      throws IoTDBConnectionException, StatementExecutionException {
    TSExecuteStatementReq execReq = new TSExecuteStatementReq(sessionId, sql, statementId);
    TSExecuteStatementResp execResp;
    try {
      execResp = client.executeUpdateStatement(execReq);
    } catch (TException e) {
      if (reconnect()) {
        try {
          execResp = client.executeUpdateStatement(execReq);
        } catch (TException tException) {
          throw new IoTDBConnectionException(tException);
        }
      } else {
        throw new IoTDBConnectionException("Fail to reconnect to server. Please check server status");
      }
    }
    RpcUtils.verifySuccess(execResp.getStatus());
  }

  /**
   * query eg. select * from paths where time >= startTime and time < endTime time interval include
   * startTime and exclude endTime
   *
   * @param paths
   * @param startTime included
   * @param endTime   excluded
   * @return
   * @throws StatementExecutionException
   * @throws IoTDBConnectionException
   */

  public SessionDataSet executeRawDataQuery(List<String> paths, long startTime, long endTime)
      throws StatementExecutionException, IoTDBConnectionException {
    TSRawDataQueryReq execReq = new TSRawDataQueryReq(sessionId, paths, startTime, endTime,
        statementId);
    execReq.setFetchSize(fetchSize);

    TSExecuteStatementResp execResp;
    try {
      execResp = client.executeRawDataQuery(execReq);
    } catch (TException e) {
      if (reconnect()) {
        try {
          execResp = client.executeRawDataQuery(execReq);
        } catch (TException tException) {
          throw new IoTDBConnectionException(tException);
        }
      } else {
        throw new IoTDBConnectionException("Fail to reconnect to server. Please check server status");
      }
    }

    RpcUtils.verifySuccess(execResp.getStatus());
    return new SessionDataSet("", execResp.getColumns(), execResp.getDataTypeList(),
        execResp.columnNameIndexMap,
        execResp.getQueryId(), client, sessionId, execResp.queryDataSet,
        execResp.isIgnoreTimeStamp());
  }

  /**
   * check whether the batch has been sorted
   *
   * @return whether the batch has been sorted
   */
  private boolean checkSorted(Tablet tablet) {
    for (int i = 1; i < tablet.rowSize; i++) {
      if (tablet.timestamps[i] < tablet.timestamps[i - 1]) {
        return false;
      }
    }

    return true;
  }

  public void sortTablet(Tablet tablet) {
    /*
     * following part of code sort the batch data by time,
     * so we can insert continuous data in value list to get a better performance
     */
    // sort to get index, and use index to sort value list
    Integer[] index = new Integer[tablet.rowSize];
    for (int i = 0; i < tablet.rowSize; i++) {
      index[i] = i;
    }
    Arrays.sort(index, Comparator.comparingLong(o -> tablet.timestamps[o]));
    Arrays.sort(tablet.timestamps, 0, tablet.rowSize);
    for (int i = 0; i < tablet.getSchemas().size(); i++) {
      tablet.values[i] =
          sortList(tablet.values[i], tablet.getSchemas().get(i).getType(), index);
    }
  }

  /**
   * sort value list by index
   *
   * @param valueList value list
   * @param dataType  data type
   * @param index     index
   * @return sorted list
   */
  private Object sortList(Object valueList, TSDataType dataType, Integer[] index) {
    switch (dataType) {
      case BOOLEAN:
        boolean[] boolValues = (boolean[]) valueList;
        boolean[] sortedValues = new boolean[boolValues.length];
        for (int i = 0; i < index.length; i++) {
          sortedValues[i] = boolValues[index[i]];
        }
        return sortedValues;
      case INT32:
        int[] intValues = (int[]) valueList;
        int[] sortedIntValues = new int[intValues.length];
        for (int i = 0; i < index.length; i++) {
          sortedIntValues[i] = intValues[index[i]];
        }
        return sortedIntValues;
      case INT64:
        long[] longValues = (long[]) valueList;
        long[] sortedLongValues = new long[longValues.length];
        for (int i = 0; i < index.length; i++) {
          sortedLongValues[i] = longValues[index[i]];
        }
        return sortedLongValues;
      case FLOAT:
        float[] floatValues = (float[]) valueList;
        float[] sortedFloatValues = new float[floatValues.length];
        for (int i = 0; i < index.length; i++) {
          sortedFloatValues[i] = floatValues[index[i]];
        }
        return sortedFloatValues;
      case DOUBLE:
        double[] doubleValues = (double[]) valueList;
        double[] sortedDoubleValues = new double[doubleValues.length];
        for (int i = 0; i < index.length; i++) {
          sortedDoubleValues[i] = doubleValues[index[i]];
        }
        return sortedDoubleValues;
      case TEXT:
        Binary[] binaryValues = (Binary[]) valueList;
        Binary[] sortedBinaryValues = new Binary[binaryValues.length];
        for (int i = 0; i < index.length; i++) {
          sortedBinaryValues[i] = binaryValues[index[i]];
        }
        return sortedBinaryValues;
      default:
        throw new UnSupportedDataTypeException("Unsupported data type:" + dataType);
    }
  }

<<<<<<< HEAD
  @FunctionalInterface
  public interface FiveInputConsumer<First, Second, Third, Fourth, Fifth> {
    void apply(First one, Second two, Third three, Fourth four, Fifth five);
  }

  @FunctionalInterface
  public interface SixInputConsumer<First, Second, Third, Fourth, Fifth, Sixth> {
    void apply(First one, Second two, Third three, Fourth four, Fifth five, Sixth six);
=======
  private boolean reconnect() {
    boolean flag = false;
    for (int i = 1; i <= Config.RETRY_NUM; i++) {
      try {
        if (transport != null) {
          close();
          open(enableRPCCompression, connectionTimeoutInMs);
          flag = true;
        }
      } catch (Exception e) {
        try {
          Thread.sleep(Config.RETRY_INTERVAL_MS);
        } catch (InterruptedException e1) {
          logger.error("reconnect is interrupted.", e1);
          Thread.currentThread().interrupt();
        }
      }
    }
    return flag;
>>>>>>> f352932d
  }

}<|MERGE_RESOLUTION|>--- conflicted
+++ resolved
@@ -88,12 +88,9 @@
   private ZoneId zoneId;
   private long statementId;
   private int fetchSize;
-<<<<<<< HEAD
   private SessionThreadPool asyncThreadPool;
-=======
   private boolean enableRPCCompression;
   private int connectionTimeoutInMs;
->>>>>>> f352932d
 
   public Session(String host, int rpcPort) {
     this(host, rpcPort, Config.DEFAULT_USER, Config.DEFAULT_PASSWORD);
@@ -1382,16 +1379,6 @@
     }
   }
 
-<<<<<<< HEAD
-  @FunctionalInterface
-  public interface FiveInputConsumer<First, Second, Third, Fourth, Fifth> {
-    void apply(First one, Second two, Third three, Fourth four, Fifth five);
-  }
-
-  @FunctionalInterface
-  public interface SixInputConsumer<First, Second, Third, Fourth, Fifth, Sixth> {
-    void apply(First one, Second two, Third three, Fourth four, Fifth five, Sixth six);
-=======
   private boolean reconnect() {
     boolean flag = false;
     for (int i = 1; i <= Config.RETRY_NUM; i++) {
@@ -1411,7 +1398,16 @@
       }
     }
     return flag;
->>>>>>> f352932d
+  }
+
+  @FunctionalInterface
+  public interface FiveInputConsumer<First, Second, Third, Fourth, Fifth> {
+    void apply(First one, Second two, Third three, Fourth four, Fifth five);
+  }
+
+  @FunctionalInterface
+  public interface SixInputConsumer<First, Second, Third, Fourth, Fifth, Sixth> {
+    void apply(First one, Second two, Third three, Fourth four, Fifth five, Sixth six);
   }
 
 }