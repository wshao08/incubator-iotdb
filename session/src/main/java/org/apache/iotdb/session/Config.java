/*
 * Licensed to the Apache Software Foundation (ASF) under one
 * or more contributor license agreements.  See the NOTICE file
 * distributed with this work for additional information
 * regarding copyright ownership.  The ASF licenses this file
 * to you under the Apache License, Version 2.0 (the
 * "License"); you may not use this file except in compliance
 * with the License.  You may obtain a copy of the License at
 *
 *      http://www.apache.org/licenses/LICENSE-2.0
 *
 * Unless required by applicable law or agreed to in writing,
 * software distributed under the License is distributed on an
 * "AS IS" BASIS, WITHOUT WARRANTIES OR CONDITIONS OF ANY
 * KIND, either express or implied.  See the License for the
 * specific language governing permissions and limitations
 * under the License.
 */
package org.apache.iotdb.session;

public class Config {

<<<<<<< HEAD
  public static final String DEFAULT_USER = "user";
  public static final String DEFAULT_PASSWORD = "password";
  public static final int DEFAULT_FETCH_SIZE = 10000;
  public static final int DEFAULT_TIMEOUT_MS = 0;
  public static final int DEFAULT_THREAD_POOL_SIZE = 100;
  public static final int DEFAULT_BLOCKING_QUEUE_SIZE = 100000;
  public static final int DEFAULT_THREAD_WAIT_TIME_MS = 10000;
=======
  public static final String DEFAULT_USER = "root";
  public static final String DEFAULT_PASSWORD = "root";
  public static final int DEFAULT_FETCH_SIZE = 5000;
  public static final int DEFAULT_CONNECTION_TIMEOUT_MS = 0;
  public static final boolean DEFAULT_CACHE_LEADER_MODE = false;

>>>>>>> 0b954367
  public static final int RETRY_NUM = 3;
  public static final long RETRY_INTERVAL_MS = 1000;

  /**
   * thrift init buffer size, 1KB by default
   */
  public static final int DEFAULT_INITIAL_BUFFER_CAPACITY = 1024;

  /**
   * thrift max frame size (16384000 bytes by default), we change it to 64MB
   */
  public static final int DEFAULT_MAX_FRAME_SIZE = 67108864;
}<|MERGE_RESOLUTION|>--- conflicted
+++ resolved
@@ -20,22 +20,15 @@
 
 public class Config {
 
-<<<<<<< HEAD
-  public static final String DEFAULT_USER = "user";
-  public static final String DEFAULT_PASSWORD = "password";
-  public static final int DEFAULT_FETCH_SIZE = 10000;
-  public static final int DEFAULT_TIMEOUT_MS = 0;
-  public static final int DEFAULT_THREAD_POOL_SIZE = 100;
-  public static final int DEFAULT_BLOCKING_QUEUE_SIZE = 100000;
-  public static final int DEFAULT_THREAD_WAIT_TIME_MS = 10000;
-=======
   public static final String DEFAULT_USER = "root";
   public static final String DEFAULT_PASSWORD = "root";
   public static final int DEFAULT_FETCH_SIZE = 5000;
   public static final int DEFAULT_CONNECTION_TIMEOUT_MS = 0;
   public static final boolean DEFAULT_CACHE_LEADER_MODE = false;
+  public static final int DEFAULT_THREAD_POOL_SIZE = 100;
+  public static final int DEFAULT_BLOCKING_QUEUE_SIZE = 100000;
+  public static final int DEFAULT_THREAD_WAIT_TIME_MS = 10000;
 
->>>>>>> 0b954367
   public static final int RETRY_NUM = 3;
   public static final long RETRY_INTERVAL_MS = 1000;
 
