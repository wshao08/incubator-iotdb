/*
 * Licensed to the Apache Software Foundation (ASF) under one
 * or more contributor license agreements.  See the NOTICE file
 * distributed with this work for additional information
 * regarding copyright ownership.  The ASF licenses this file
 * to you under the Apache License, Version 2.0 (the
 * "License"); you may not use this file except in compliance
 * with the License.  You may obtain a copy of the License at
 *
 *     http://www.apache.org/licenses/LICENSE-2.0
 *
 * Unless required by applicable law or agreed to in writing,
 * software distributed under the License is distributed on an
 * "AS IS" BASIS, WITHOUT WARRANTIES OR CONDITIONS OF ANY
 * KIND, either express or implied.  See the License for the
 * specific language governing permissions and limitations
 * under the License.
 */

package org.apache.iotdb.tsfile;

import java.io.File;
import org.apache.iotdb.tsfile.file.metadata.enums.TSDataType;
import org.apache.iotdb.tsfile.file.metadata.enums.TSEncoding;
import org.apache.iotdb.tsfile.fileSystem.FSFactoryProducer;
import org.apache.iotdb.tsfile.read.common.Path;
import org.apache.iotdb.tsfile.write.TsFileWriter;
import org.apache.iotdb.tsfile.write.record.TSRecord;
import org.apache.iotdb.tsfile.write.record.datapoint.DataPoint;
import org.apache.iotdb.tsfile.write.record.datapoint.LongDataPoint;
import org.apache.iotdb.tsfile.write.schema.MeasurementSchema;

/**
 * An example of writing data with TSRecord to TsFile It uses the interface: public void
 * addMeasurement(MeasurementSchema measurementSchema) throws WriteProcessException
 */
public class TsFileWriteWithTSRecord {

  public static void main(String args[]) {
    try {
      String path = "test.tsfile";
      File f = FSFactoryProducer.getFSFactory().getFile(path);
      if (f.exists()) {
        f.delete();
      }

<<<<<<< HEAD
      try {
=======
      try (TsFileWriter tsFileWriter = new TsFileWriter(f)) {
>>>>>>> b3ea173d
        // add measurements into file schema
        for (int i = 0; i < 4; i++) {
          // add measurements into file schema
          tsFileWriter.registerTimeseries(new Path(Constant.DEVICE_PREFIX + i, Constant.SENSOR_1),
                  new MeasurementSchema(Constant.SENSOR_1, TSDataType.INT64, TSEncoding.RLE));
          tsFileWriter.registerTimeseries(new Path(Constant.DEVICE_PREFIX + i, Constant.SENSOR_2),
                  new MeasurementSchema(Constant.SENSOR_2, TSDataType.INT64, TSEncoding.RLE));
          tsFileWriter.registerTimeseries(new Path(Constant.DEVICE_PREFIX + i, Constant.SENSOR_3),
                  new MeasurementSchema(Constant.SENSOR_3, TSDataType.INT64, TSEncoding.RLE));
        }

        // construct TSRecord
        for (int i = 0; i < 100; i++) {
          TSRecord tsRecord = new TSRecord(i, Constant.DEVICE_PREFIX + (i % 4));
          DataPoint dPoint1 = new LongDataPoint(Constant.SENSOR_1, i);
          DataPoint dPoint2 = new LongDataPoint(Constant.SENSOR_2, i);
          DataPoint dPoint3 = new LongDataPoint(Constant.SENSOR_3, i);
          tsRecord.addTuple(dPoint1);
          tsRecord.addTuple(dPoint2);
          tsRecord.addTuple(dPoint3);

          // write TSRecord
          tsFileWriter.write(tsRecord);
        }
<<<<<<< HEAD
      } finally {
        tsFileWriter.close();
=======
>>>>>>> b3ea173d
      }
    } catch (Throwable e) {
      e.printStackTrace();
      System.out.println(e.getMessage());
    }
  }
}<|MERGE_RESOLUTION|>--- conflicted
+++ resolved
@@ -44,11 +44,7 @@
         f.delete();
       }
 
-<<<<<<< HEAD
-      try {
-=======
       try (TsFileWriter tsFileWriter = new TsFileWriter(f)) {
->>>>>>> b3ea173d
         // add measurements into file schema
         for (int i = 0; i < 4; i++) {
           // add measurements into file schema
@@ -73,11 +69,6 @@
           // write TSRecord
           tsFileWriter.write(tsRecord);
         }
-<<<<<<< HEAD
-      } finally {
-        tsFileWriter.close();
-=======
->>>>>>> b3ea173d
       }
     } catch (Throwable e) {
       e.printStackTrace();
